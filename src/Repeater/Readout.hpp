struct Readout : TransparentWidget
{
	Repeater *module;
	std::shared_ptr<Font> font;

	void draw(const DrawArgs &args) override
	{
		nvgSave(args.vg);

		std::string text_to_display = "load sample";

		if(module)
		{
			if(module->any_sample_has_been_loaded == true)
			{
<<<<<<< HEAD
				text_to_display = "#" + std::to_string(module->selected_sample_slot + 1) + ":" + module->sample_players[module->selected_sample_slot].getFilename();
				text_to_display.resize(30); // Truncate long text to fit in the display
=======
				text_to_display = "#" + std::to_string(module->selected_sample_slot + 1) + ":" + module->samples[module->selected_sample_slot].filename;
				text_to_display.resize(26); // Truncate long text to fit in the display
>>>>>>> fc315db7
			}
			else
			{
				text_to_display = "Right-click to load samples";
			}

			if(module->trig_input_is_connected == false)
			{
				text_to_display = "Connect a clock signal to CLK";
			}
		}

    std::shared_ptr<Font> font = APP->window->loadFont(asset::plugin(pluginInstance, "res/ShareTechMono-Regular.ttf"));
  	if (font) {
  		nvgFontSize(args.vg, 12);
  		nvgFontFaceId(args.vg, font->handle);
  		nvgTextLetterSpacing(args.vg, 0);
  		nvgFillColor(args.vg, nvgRGBA(245,236,229, 0xff));
    }

		// void nvgTextBox(NVGcontext* ctx, float x, float y, float breakRowWidth, const char* string, const char* end);
		nvgTextBox(args.vg, 5, 5, 700, text_to_display.c_str(), NULL);

		nvgRestore(args.vg);
	}

};
<|MERGE_RESOLUTION|>--- conflicted
+++ resolved
@@ -1,49 +1,44 @@
-struct Readout : TransparentWidget
-{
-	Repeater *module;
-	std::shared_ptr<Font> font;
-
-	void draw(const DrawArgs &args) override
-	{
-		nvgSave(args.vg);
-
-		std::string text_to_display = "load sample";
-
-		if(module)
-		{
-			if(module->any_sample_has_been_loaded == true)
-			{
-<<<<<<< HEAD
-				text_to_display = "#" + std::to_string(module->selected_sample_slot + 1) + ":" + module->sample_players[module->selected_sample_slot].getFilename();
-				text_to_display.resize(30); // Truncate long text to fit in the display
-=======
-				text_to_display = "#" + std::to_string(module->selected_sample_slot + 1) + ":" + module->samples[module->selected_sample_slot].filename;
-				text_to_display.resize(26); // Truncate long text to fit in the display
->>>>>>> fc315db7
-			}
-			else
-			{
-				text_to_display = "Right-click to load samples";
-			}
-
-			if(module->trig_input_is_connected == false)
-			{
-				text_to_display = "Connect a clock signal to CLK";
-			}
-		}
-
-    std::shared_ptr<Font> font = APP->window->loadFont(asset::plugin(pluginInstance, "res/ShareTechMono-Regular.ttf"));
-  	if (font) {
-  		nvgFontSize(args.vg, 12);
-  		nvgFontFaceId(args.vg, font->handle);
-  		nvgTextLetterSpacing(args.vg, 0);
-  		nvgFillColor(args.vg, nvgRGBA(245,236,229, 0xff));
-    }
-
-		// void nvgTextBox(NVGcontext* ctx, float x, float y, float breakRowWidth, const char* string, const char* end);
-		nvgTextBox(args.vg, 5, 5, 700, text_to_display.c_str(), NULL);
-
-		nvgRestore(args.vg);
-	}
-
-};
+struct Readout : TransparentWidget
+{
+	Repeater *module;
+	std::shared_ptr<Font> font;
+
+	void draw(const DrawArgs &args) override
+	{
+		nvgSave(args.vg);
+
+		std::string text_to_display = "load sample";
+
+		if(module)
+		{
+			if(module->any_sample_has_been_loaded == true)
+			{
+				text_to_display = "#" + std::to_string(module->selected_sample_slot + 1) + ":" + module->sample_players[module->selected_sample_slot].getFilename();
+				text_to_display.resize(26); // Truncate long text to fit in the display
+			}
+			else
+			{
+				text_to_display = "Right-click to load samples";
+			}
+
+			if(module->trig_input_is_connected == false)
+			{
+				text_to_display = "Connect a clock signal to CLK";
+			}
+		}
+
+    std::shared_ptr<Font> font = APP->window->loadFont(asset::plugin(pluginInstance, "res/ShareTechMono-Regular.ttf"));
+  	if (font) {
+  		nvgFontSize(args.vg, 12);
+  		nvgFontFaceId(args.vg, font->handle);
+  		nvgTextLetterSpacing(args.vg, 0);
+  		nvgFillColor(args.vg, nvgRGBA(245,236,229, 0xff));
+    }
+
+		// void nvgTextBox(NVGcontext* ctx, float x, float y, float breakRowWidth, const char* string, const char* end);
+		nvgTextBox(args.vg, 5, 5, 700, text_to_display.c_str(), NULL);
+
+		nvgRestore(args.vg);
+	}
+
+};