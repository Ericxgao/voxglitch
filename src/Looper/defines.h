#define DRAW_AREA_WIDTH 32.0
#define DRAW_AREA_HEIGHT 181.0
#define DRAW_AREA_POSITION_X 2.2
<<<<<<< HEAD
#define DRAW_AREA_POSITION_Y 30.8

=======
#define DRAW_AREA_POSITION_Y 34.0

#define ROW_1 8.03125
#define ROW_2 16.0625
#define ROW_3 24.09375
#define ROW_4 32.125
#define ROW_5 40.15625
#define ROW_6 48.1875
#define ROW_7 56.21875
#define ROW_8 64.25
#define ROW_9 72.28125
#define ROW_10 80.3125
#define ROW_11 88.34375
#define ROW_12 96.375
#define ROW_13 104.40625
#define ROW_14 112.4375
#define ROW_15 120.46875
#define ROW_16 128.5
#define AND_A_HALF_ROW + 4.015625
#define AND_A_QUARTER_ROW + 2.0078125
#define AND_THREE_QUARTERS_ROW + 6.0234375

>>>>>>> fc315db7
<|MERGE_RESOLUTION|>--- conflicted
+++ resolved
@@ -1,30 +1,24 @@
-#define DRAW_AREA_WIDTH 32.0
-#define DRAW_AREA_HEIGHT 181.0
-#define DRAW_AREA_POSITION_X 2.2
-<<<<<<< HEAD
-#define DRAW_AREA_POSITION_Y 30.8
-
-=======
-#define DRAW_AREA_POSITION_Y 34.0
-
-#define ROW_1 8.03125
-#define ROW_2 16.0625
-#define ROW_3 24.09375
-#define ROW_4 32.125
-#define ROW_5 40.15625
-#define ROW_6 48.1875
-#define ROW_7 56.21875
-#define ROW_8 64.25
-#define ROW_9 72.28125
-#define ROW_10 80.3125
-#define ROW_11 88.34375
-#define ROW_12 96.375
-#define ROW_13 104.40625
-#define ROW_14 112.4375
-#define ROW_15 120.46875
-#define ROW_16 128.5
-#define AND_A_HALF_ROW + 4.015625
-#define AND_A_QUARTER_ROW + 2.0078125
-#define AND_THREE_QUARTERS_ROW + 6.0234375
-
->>>>>>> fc315db7
+#define DRAW_AREA_WIDTH 32.0
+#define DRAW_AREA_HEIGHT 181.0
+#define DRAW_AREA_POSITION_X 2.2
+#define DRAW_AREA_POSITION_Y 34.0
+
+#define ROW_1 8.03125
+#define ROW_2 16.0625
+#define ROW_3 24.09375
+#define ROW_4 32.125
+#define ROW_5 40.15625
+#define ROW_6 48.1875
+#define ROW_7 56.21875
+#define ROW_8 64.25
+#define ROW_9 72.28125
+#define ROW_10 80.3125
+#define ROW_11 88.34375
+#define ROW_12 96.375
+#define ROW_13 104.40625
+#define ROW_14 112.4375
+#define ROW_15 120.46875
+#define ROW_16 128.5
+#define AND_A_HALF_ROW + 4.015625
+#define AND_A_QUARTER_ROW + 2.0078125
+#define AND_THREE_QUARTERS_ROW + 6.0234375