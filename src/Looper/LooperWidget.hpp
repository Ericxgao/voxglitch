--- conflicted
+++ resolved
@@ -1,85 +1,72 @@
-struct VoxglitchSliderLong : app::SvgSlider {
-	VoxglitchSliderLong() {
-		maxHandlePos = mm2px(Vec(-.375, 12.0));
-		minHandlePos = mm2px(Vec(-.375, 52));
-		setBackgroundSvg(APP->window->loadSvg(asset::plugin(pluginInstance,"res/components/VoxglitchSliderLong.svg")));
-		setHandleSvg(APP->window->loadSvg(asset::plugin(pluginInstance,"res/components/VoxglitchSliderHandle.svg")));
-	}
-};
-
-struct LooperWidget : VoxglitchSamplerModuleWidget
-{
-  LooperWidget(Looper* module)
-  {
-    setModule(module);
-
-    // Set the background SVG panel.  This should be blank
-    setPanel(APP->window->loadSvg(asset::plugin(pluginInstance, "res/looper/looper_front_panel.svg")));
-
-    // Load up the background PNG and add it to the panel
-    PNGPanel *png_panel = new PNGPanel("res/looper/looper_3he_baseplate.png", 5.08 * 3, 128.5);
-    addChild(png_panel);
-
-    // Add typography layer
-    std::shared_ptr<Svg> svg = APP->window->loadSvg(asset::plugin(pluginInstance, "res/looper/looper_typography.svg"));
-    VoxglitchPanel *voxglitch_panel = new VoxglitchPanel;
-    voxglitch_panel->setBackground(svg);
-    addChild(voxglitch_panel);
-
-    // Add output jacks
-<<<<<<< HEAD
-    addOutput(createOutputCentered<PJ301MPort>(mm2px(Vec(7.560, 100.39)), module, Looper::AUDIO_OUTPUT_LEFT));
-		addOutput(createOutputCentered<PJ301MPort>(mm2px(Vec(7.560, 112.4375)), module, Looper::AUDIO_OUTPUT_RIGHT));
-
-    // Add reset input
-    addInput(createInputCentered<PJ301MPort>(mm2px(Vec(7.560, 24.09375)), module, Looper::RESET_INPUT));
-=======
-    addOutput(createOutputCentered<VoxglitchOutputPort>(mm2px(Vec(7.58, 103)), module, Looper::AUDIO_OUTPUT_LEFT));
-		addOutput(createOutputCentered<VoxglitchOutputPort>(mm2px(Vec(7.58, 115.2)), module, Looper::AUDIO_OUTPUT_RIGHT));
-
-    addInput(createInputCentered<VoxglitchInputPort>(mm2px(Vec(7.55, 25.5)), module, Looper::RESET_INPUT));
->>>>>>> fc315db7
-
-    // Add waveform display (see LooperWaveformDisplay.hpp)
-    /*
-    LooperWaveformDisplay *looper_waveform_display = new LooperWaveformDisplay();
-    looper_waveform_display->box.pos = mm2px(Vec(DRAW_AREA_POSITION_X, DRAW_AREA_POSITION_Y));
-    looper_waveform_display->box.size.x = DRAW_AREA_WIDTH;
-    looper_waveform_display->box.size.y = DRAW_AREA_HEIGHT;
-    looper_waveform_display->module = module;
-    addChild(looper_waveform_display);
-<<<<<<< HEAD
-    */
-    // Add volume slider
-    //
-    // Here's code for a longer slider:
-    // https://github.com/algoritmarte/AlgoritmarteVCVPlugin/blob/main/src/Zefiro.hpp
-    addParam(createParamCentered<VoxglitchSliderLong>(mm2px(Vec(7.560, 60)), module, Looper::VOLUME_SLIDER));
-
-=======
-
-    // Add custom switch
-    // addParam(createParamCentered<roundToggle>(mm2px(Vec(7.55, 11.54)), module, Looper::SWITCH_TEST));
-    addParam(createParamCentered<VoxglitchRoundToggleLampSwitch>(Vec(22.393309,33.974804), module, Looper::SWITCH_TEST));
->>>>>>> fc315db7
-  }
-
-  void appendContextMenu(Menu *menu) override
-  {
-    Looper *module = dynamic_cast<Looper*>(this->module);
-    assert(module);
-
-    menu->addChild(new MenuEntry); // For spacing only
-    menu->addChild(createMenuLabel("Sample"));
-
-    // Add the sample slot to the right-click context menu
-    LooperLoadSample *menu_item_load_sample = new LooperLoadSample();
-    menu_item_load_sample->text = module->loaded_filename;
-    menu_item_load_sample->module = module;
-    menu->addChild(menu_item_load_sample);
-
-    SampleInterpolationMenuItem *sample_interpolation_menu_item = createMenuItem<SampleInterpolationMenuItem>("Interpolation", RIGHT_ARROW);
-    sample_interpolation_menu_item->module = module;
-    menu->addChild(sample_interpolation_menu_item);
-  }
-};
+struct VoxglitchSliderLong : app::SvgSlider {
+	VoxglitchSliderLong() {
+		maxHandlePos = mm2px(Vec(-.375, 12.0));
+		minHandlePos = mm2px(Vec(-.375, 52));
+		setBackgroundSvg(APP->window->loadSvg(asset::plugin(pluginInstance,"res/components/VoxglitchSliderLong.svg")));
+		setHandleSvg(APP->window->loadSvg(asset::plugin(pluginInstance,"res/components/VoxglitchSliderHandle.svg")));
+	}
+};
+
+struct LooperWidget : VoxglitchSamplerModuleWidget
+{
+  LooperWidget(Looper* module)
+  {
+    setModule(module);
+
+    // Set the background SVG panel.  This should be blank
+    setPanel(APP->window->loadSvg(asset::plugin(pluginInstance, "res/looper/looper_front_panel.svg")));
+
+    // Load up the background PNG and add it to the panel
+    PNGPanel *png_panel = new PNGPanel("res/looper/looper_3he_baseplate.png", 5.08 * 3, 128.5);
+    addChild(png_panel);
+
+    // Add typography layer
+    std::shared_ptr<Svg> svg = APP->window->loadSvg(asset::plugin(pluginInstance, "res/looper/looper_typography.svg"));
+    VoxglitchPanel *voxglitch_panel = new VoxglitchPanel;
+    voxglitch_panel->setBackground(svg);
+    addChild(voxglitch_panel);
+
+    // Add output jacks
+    addOutput(createOutputCentered<VoxglitchOutputPort>(mm2px(Vec(7.58, 103)), module, Looper::AUDIO_OUTPUT_LEFT));
+		addOutput(createOutputCentered<VoxglitchOutputPort>(mm2px(Vec(7.58, 115.2)), module, Looper::AUDIO_OUTPUT_RIGHT));
+    addInput(createInputCentered<VoxglitchInputPort>(mm2px(Vec(7.55, 25.5)), module, Looper::RESET_INPUT));
+
+    // Add waveform display (see LooperWaveformDisplay.hpp)
+    /*
+    LooperWaveformDisplay *looper_waveform_display = new LooperWaveformDisplay();
+    looper_waveform_display->box.pos = mm2px(Vec(DRAW_AREA_POSITION_X, DRAW_AREA_POSITION_Y));
+    looper_waveform_display->box.size.x = DRAW_AREA_WIDTH;
+    looper_waveform_display->box.size.y = DRAW_AREA_HEIGHT;
+    looper_waveform_display->module = module;
+    addChild(looper_waveform_display);
+    */
+
+    // Add custom switch
+    // addParam(createParamCentered<VoxglitchRoundToggleLampSwitch>(Vec(22.393309,33.974804), module, Looper::SWITCH_TEST));
+
+    // Add volume slider
+    //
+    // Here's code for a longer slider:
+    // https://github.com/algoritmarte/AlgoritmarteVCVPlugin/blob/main/src/Zefiro.hpp
+    addParam(createParamCentered<VoxglitchSliderLong>(mm2px(Vec(7.560, 60)), module, Looper::VOLUME_SLIDER));
+  }
+
+  void appendContextMenu(Menu *menu) override
+  {
+    Looper *module = dynamic_cast<Looper*>(this->module);
+    assert(module);
+
+    menu->addChild(new MenuEntry); // For spacing only
+    menu->addChild(createMenuLabel("Sample"));
+
+    // Add the sample slot to the right-click context menu
+    LooperLoadSample *menu_item_load_sample = new LooperLoadSample();
+    menu_item_load_sample->text = module->loaded_filename;
+    menu_item_load_sample->module = module;
+    menu->addChild(menu_item_load_sample);
+
+    SampleInterpolationMenuItem *sample_interpolation_menu_item = createMenuItem<SampleInterpolationMenuItem>("Interpolation", RIGHT_ARROW);
+    sample_interpolation_menu_item->module = module;
+    menu->addChild(sample_interpolation_menu_item);
+  }
+};