//
// Voxglitch "DigitalSequencer" module for VCV Rack
// by Bret Truchan
//
// Probably influenced by Nord Modular and Reaktor, but it's been too long for
// me to remember.
//
// Special thanks to Artem Leonov for his testing and suggestions.
// Special thanks to Marc Boulé for his help with reset trigger behavior.
// Special thanks to the entire VCV Rack community for their support.
//


#include "plugin.hpp"
#include "osdialog.h"
#include "settings.hpp"
#include <fstream>
#include <array>

#include "DigitalSequencer/defines.h"
<<<<<<< HEAD
#include "Common/VoxglitchWidget.hpp"
=======
#include "Common/components/VoxglitchComponents.hpp"
#include "DigitalSequencer/Sequencer.hpp"
#include "DigitalSequencer/VoltageSequencer.hpp"
#include "DigitalSequencer/GateSequencer.hpp"
#include "DigitalSequencer/DigitalSequencer.hpp"
#include "DigitalSequencer/SequencerDisplay.hpp"
#include "DigitalSequencer/VoltageSequencerDisplay.hpp"
#include "DigitalSequencer/GateSequencerDisplay.hpp"
#include "DigitalSequencer/DigitalSequencerWidget.hpp"
>>>>>>> fc315db7

namespace dseq
{
  #include "DigitalSequencer/Sequencer.hpp"
  #include "DigitalSequencer/VoltageSequencer.hpp"
  #include "DigitalSequencer/GateSequencer.hpp"
  #include "DigitalSequencer/DigitalSequencer.hpp"
  #include "DigitalSequencer/SequencerDisplay.hpp"
  #include "DigitalSequencer/VoltageSequencerDisplay.hpp"
  #include "DigitalSequencer/GateSequencerDisplay.hpp"
  #include "DigitalSequencer/DigitalSequencerWidget.hpp"
}

Model* modelDigitalSequencer = createModel<dseq::DigitalSequencer, dseq::DigitalSequencerWidget>("digitalsequencer");
<|MERGE_RESOLUTION|>--- conflicted
+++ resolved
@@ -1,47 +1,35 @@
-//
-// Voxglitch "DigitalSequencer" module for VCV Rack
-// by Bret Truchan
-//
-// Probably influenced by Nord Modular and Reaktor, but it's been too long for
-// me to remember.
-//
-// Special thanks to Artem Leonov for his testing and suggestions.
-// Special thanks to Marc Boulé for his help with reset trigger behavior.
-// Special thanks to the entire VCV Rack community for their support.
-//
-
-
-#include "plugin.hpp"
-#include "osdialog.h"
-#include "settings.hpp"
-#include <fstream>
-#include <array>
-
-#include "DigitalSequencer/defines.h"
-<<<<<<< HEAD
-#include "Common/VoxglitchWidget.hpp"
-=======
-#include "Common/components/VoxglitchComponents.hpp"
-#include "DigitalSequencer/Sequencer.hpp"
-#include "DigitalSequencer/VoltageSequencer.hpp"
-#include "DigitalSequencer/GateSequencer.hpp"
-#include "DigitalSequencer/DigitalSequencer.hpp"
-#include "DigitalSequencer/SequencerDisplay.hpp"
-#include "DigitalSequencer/VoltageSequencerDisplay.hpp"
-#include "DigitalSequencer/GateSequencerDisplay.hpp"
-#include "DigitalSequencer/DigitalSequencerWidget.hpp"
->>>>>>> fc315db7
-
-namespace dseq
-{
-  #include "DigitalSequencer/Sequencer.hpp"
-  #include "DigitalSequencer/VoltageSequencer.hpp"
-  #include "DigitalSequencer/GateSequencer.hpp"
-  #include "DigitalSequencer/DigitalSequencer.hpp"
-  #include "DigitalSequencer/SequencerDisplay.hpp"
-  #include "DigitalSequencer/VoltageSequencerDisplay.hpp"
-  #include "DigitalSequencer/GateSequencerDisplay.hpp"
-  #include "DigitalSequencer/DigitalSequencerWidget.hpp"
-}
-
-Model* modelDigitalSequencer = createModel<dseq::DigitalSequencer, dseq::DigitalSequencerWidget>("digitalsequencer");
+//
+// Voxglitch "DigitalSequencer" module for VCV Rack
+// by Bret Truchan
+//
+// Probably influenced by Nord Modular and Reaktor, but it's been too long for
+// me to remember.
+//
+// Special thanks to Artem Leonov for his testing and suggestions.
+// Special thanks to Marc Boulé for his help with reset trigger behavior.
+// Special thanks to the entire VCV Rack community for their support.
+//
+
+
+#include "plugin.hpp"
+#include "osdialog.h"
+#include "settings.hpp"
+#include <fstream>
+#include <array>
+
+#include "DigitalSequencer/defines.h"
+#include "Common/components/VoxglitchComponents.hpp"
+
+namespace dseq
+{
+  #include "DigitalSequencer/Sequencer.hpp"
+  #include "DigitalSequencer/VoltageSequencer.hpp"
+  #include "DigitalSequencer/GateSequencer.hpp"
+  #include "DigitalSequencer/DigitalSequencer.hpp"
+  #include "DigitalSequencer/SequencerDisplay.hpp"
+  #include "DigitalSequencer/VoltageSequencerDisplay.hpp"
+  #include "DigitalSequencer/GateSequencerDisplay.hpp"
+  #include "DigitalSequencer/DigitalSequencerWidget.hpp"
+}
+
+Model* modelDigitalSequencer = createModel<dseq::DigitalSequencer, dseq::DigitalSequencerWidget>("digitalsequencer");