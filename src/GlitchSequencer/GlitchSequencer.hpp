struct GlitchSequencer : Module
{
  CellularAutomatonSequencer sequencer;

  dsp::SchmittTrigger stepTrigger;
  dsp::SchmittTrigger resetTrigger;
  dsp::SchmittTrigger trigger_group_button_schmitt_trigger[8];
  dsp::PulseGenerator gateOutputPulseGenerators[NUMBER_OF_TRIGGER_GROUPS];

  unsigned int mode = PLAY_MODE;
  bool trigger_button_is_triggered[NUMBER_OF_TRIGGER_GROUPS];
  int selected_trigger_group_index = -1; // -1 means "none selected"
  long clock_ignore_on_reset = 0;

  bool trigger_results[NUMBER_OF_TRIGGER_GROUPS];

  enum ParamIds
  {
    LENGTH_KNOB,
<<<<<<< HEAD
    ENUMS(TRIGGER_GROUP_BUTTONS, NUMBER_OF_TRIGGER_GROUPS),
=======
    ENUMS(SELECTION_BUTTONS, NUMBER_OF_TRIGGER_GROUPS),
>>>>>>> fc315db7
    NUM_PARAMS
  };

  enum InputIds {
    STEP_INPUT,
    RESET_INPUT,
    NUM_INPUTS
  };

  enum OutputIds
  {
    ENUMS(GATE_OUTPUTS, NUMBER_OF_TRIGGER_GROUPS),
    NUM_OUTPUTS
  };

  enum LightIds
  {
    ENUMS(TRIGGER_GROUP_LIGHTS, NUMBER_OF_TRIGGER_GROUPS),
    NUM_LIGHTS
  };

  //
  // Constructor
  //
  GlitchSequencer()
  {
    config(NUM_PARAMS, NUM_INPUTS, NUM_OUTPUTS, NUM_LIGHTS);

    configParam(LENGTH_KNOB, 1, MAX_SEQUENCE_LENGTH, 16, "LengthKnob");

    for(unsigned int i=0; i<NUMBER_OF_TRIGGER_GROUPS; i++)
    {
<<<<<<< HEAD
      configParam(TRIGGER_GROUP_BUTTONS + i, 0.f, 1.f, 0.f, "TriggerGroupButton");
    }
=======
      configParam(SELECTION_BUTTONS + i, 0.f, 1.f, 0.f, "TriggerGroupButton" + i);
      trigger_group_buttons[i] = SELECTION_BUTTONS + i;
    }

    gate_outputs[0] = GATE_OUTPUT_1;
    gate_outputs[1] = GATE_OUTPUT_2;
    gate_outputs[2] = GATE_OUTPUT_3;
    gate_outputs[3] = GATE_OUTPUT_4;
    gate_outputs[4] = GATE_OUTPUT_5;
    gate_outputs[5] = GATE_OUTPUT_6;
    gate_outputs[6] = GATE_OUTPUT_7;
    gate_outputs[7] = GATE_OUTPUT_8;
>>>>>>> fc315db7
  }

  json_t *dataToJson() override
  {
    json_t *root = json_object();

    //
    // Prepare seed and trigger patterns for saving
    //

    std::string packed_seed_pattern = sequencer.packPattern(&sequencer.seed);

    std::string packed_trigger_patterns[NUMBER_OF_TRIGGER_GROUPS];
    for(unsigned int i=0; i<NUMBER_OF_TRIGGER_GROUPS; i++)
    {
      packed_trigger_patterns[i] = sequencer.packPattern(&sequencer.triggers[i]);
    }

    //
    // Save seed pattern
    //
    json_object_set_new(root, "seed_pattern", json_string(packed_seed_pattern.c_str()));


    //
    // Save trigger patterns
    //

    json_t *trigger_groups_json_array = json_array();

    for(int i=0; i<NUMBER_OF_TRIGGER_GROUPS; i++)
    {
      json_array_append_new(trigger_groups_json_array, json_string(packed_trigger_patterns[i].c_str()));
    }

    json_object_set(root, "trigger_group_patterns", trigger_groups_json_array);
    json_decref(trigger_groups_json_array);

    // Done
    return root;
  }

  void dataFromJson(json_t *root) override
  {
    // Load seed_pattern
    json_t *loaded_seed_pattern_json = json_object_get(root, ("seed_pattern"));
    if(loaded_seed_pattern_json) sequencer.unpackPattern(json_string_value(loaded_seed_pattern_json), &sequencer.seed);

    // It's necessary to restart the sequence because it copies the seed
    // into the current state.  Otherwise, the old default seed would still
    // be used for the first loop of the sequence.
    sequencer.restart_sequence();

    //
    // load trigger group patterns
    //

    json_t *trigger_group_json_array = json_object_get(root, "trigger_group_patterns");

    if(trigger_group_json_array)
    {
      size_t i;
      json_t *loaded_trigger_pattern_json;

      json_array_foreach(trigger_group_json_array, i, loaded_trigger_pattern_json)
      {
        sequencer.unpackPattern(json_string_value(loaded_trigger_pattern_json), &sequencer.triggers[i]);
      }
    }
  }

  void toggleTriggerGroup(int index)
  {
    if(selected_trigger_group_index == index)
    {
      selected_trigger_group_index = -1;
      mode = PLAY_MODE;
    }
    else
    {
      selected_trigger_group_index = index;
      mode = EDIT_TRIGGERS_MODE;
    }
  }

  void process(const ProcessArgs &args) override
  {
    bool trigger_output_pulse = false;

    // Set sequencer length based on LEN knob
    sequencer.setLength(params[LENGTH_KNOB].getValue());

    // Process Reset input
    if(resetTrigger.process(rescale(inputs[RESET_INPUT].getVoltage(), 0.0f, 10.0f, 0.f, 1.f)))
    {
      // Set up a (reverse) counter so that the clock input will ignore
      // incoming clock pulses for 1 millisecond after a reset input. This
      // is to comply with VCV Rack's standards.  See section "Timing" at
      // https://vcvrack.com/manual/VoltageStandards

      clock_ignore_on_reset = (long) (args.sampleRate / 100);
      stepTrigger.reset();
      sequencer.reset();
    }

    // Process when the user presses one of the 8 buttons above the trigger outputs
    for(unsigned int i=0; i < NUMBER_OF_TRIGGER_GROUPS; i++)
    {
      trigger_button_is_triggered[i] = trigger_group_button_schmitt_trigger[i].process(params[TRIGGER_GROUP_BUTTONS + i].getValue());
      if(trigger_button_is_triggered[i]) toggleTriggerGroup(i);
    }

    // Highlight only selected sequence buttton
    for(int i=0; i<NUMBER_OF_TRIGGER_GROUPS; i++)
    {
      params[SELECTION_BUTTONS + i].setValue(selected_trigger_group_index == i);
    }

    // Process Step Input
    if((clock_ignore_on_reset == 0) && stepTrigger.process(rescale(inputs[STEP_INPUT].getVoltage(), 0.0f, 10.0f, 0.f, 1.f)))
    {
      sequencer.step(trigger_results);

      for(unsigned int i=0; i < NUMBER_OF_TRIGGER_GROUPS; i++)
      {
        if(trigger_results[i]) gateOutputPulseGenerators[i].trigger(0.01f);
      }
    }

    // Output gates
    for(int i=0; i < NUMBER_OF_TRIGGER_GROUPS; i++)
    {
      trigger_output_pulse = gateOutputPulseGenerators[i].process(1.0 / args.sampleRate);
      outputs[GATE_OUTPUTS + i].setVoltage((trigger_output_pulse ? 10.0f : 0.0f));

<<<<<<< HEAD
      lights[TRIGGER_GROUP_LIGHTS + i].setBrightness(selected_trigger_group_index == i);
    }
=======
    // Trigger group selection lights
    /*
    lights[TRIGGER_GROUP_1_LIGHT].setBrightness(selected_trigger_group_index == 0);
    lights[TRIGGER_GROUP_2_LIGHT].setBrightness(selected_trigger_group_index == 1);
    lights[TRIGGER_GROUP_3_LIGHT].setBrightness(selected_trigger_group_index == 2);
    lights[TRIGGER_GROUP_4_LIGHT].setBrightness(selected_trigger_group_index == 3);
    lights[TRIGGER_GROUP_5_LIGHT].setBrightness(selected_trigger_group_index == 4);
    lights[TRIGGER_GROUP_6_LIGHT].setBrightness(selected_trigger_group_index == 5);
    lights[TRIGGER_GROUP_7_LIGHT].setBrightness(selected_trigger_group_index == 6);
    lights[TRIGGER_GROUP_8_LIGHT].setBrightness(selected_trigger_group_index == 7);
    */
>>>>>>> fc315db7

    if (clock_ignore_on_reset > 0) clock_ignore_on_reset--;
  }
};
<|MERGE_RESOLUTION|>--- conflicted
+++ resolved
@@ -1,228 +1,195 @@
-struct GlitchSequencer : Module
-{
-  CellularAutomatonSequencer sequencer;
-
-  dsp::SchmittTrigger stepTrigger;
-  dsp::SchmittTrigger resetTrigger;
-  dsp::SchmittTrigger trigger_group_button_schmitt_trigger[8];
-  dsp::PulseGenerator gateOutputPulseGenerators[NUMBER_OF_TRIGGER_GROUPS];
-
-  unsigned int mode = PLAY_MODE;
-  bool trigger_button_is_triggered[NUMBER_OF_TRIGGER_GROUPS];
-  int selected_trigger_group_index = -1; // -1 means "none selected"
-  long clock_ignore_on_reset = 0;
-
-  bool trigger_results[NUMBER_OF_TRIGGER_GROUPS];
-
-  enum ParamIds
-  {
-    LENGTH_KNOB,
-<<<<<<< HEAD
-    ENUMS(TRIGGER_GROUP_BUTTONS, NUMBER_OF_TRIGGER_GROUPS),
-=======
-    ENUMS(SELECTION_BUTTONS, NUMBER_OF_TRIGGER_GROUPS),
->>>>>>> fc315db7
-    NUM_PARAMS
-  };
-
-  enum InputIds {
-    STEP_INPUT,
-    RESET_INPUT,
-    NUM_INPUTS
-  };
-
-  enum OutputIds
-  {
-    ENUMS(GATE_OUTPUTS, NUMBER_OF_TRIGGER_GROUPS),
-    NUM_OUTPUTS
-  };
-
-  enum LightIds
-  {
-    ENUMS(TRIGGER_GROUP_LIGHTS, NUMBER_OF_TRIGGER_GROUPS),
-    NUM_LIGHTS
-  };
-
-  //
-  // Constructor
-  //
-  GlitchSequencer()
-  {
-    config(NUM_PARAMS, NUM_INPUTS, NUM_OUTPUTS, NUM_LIGHTS);
-
-    configParam(LENGTH_KNOB, 1, MAX_SEQUENCE_LENGTH, 16, "LengthKnob");
-
-    for(unsigned int i=0; i<NUMBER_OF_TRIGGER_GROUPS; i++)
-    {
-<<<<<<< HEAD
-      configParam(TRIGGER_GROUP_BUTTONS + i, 0.f, 1.f, 0.f, "TriggerGroupButton");
-    }
-=======
-      configParam(SELECTION_BUTTONS + i, 0.f, 1.f, 0.f, "TriggerGroupButton" + i);
-      trigger_group_buttons[i] = SELECTION_BUTTONS + i;
-    }
-
-    gate_outputs[0] = GATE_OUTPUT_1;
-    gate_outputs[1] = GATE_OUTPUT_2;
-    gate_outputs[2] = GATE_OUTPUT_3;
-    gate_outputs[3] = GATE_OUTPUT_4;
-    gate_outputs[4] = GATE_OUTPUT_5;
-    gate_outputs[5] = GATE_OUTPUT_6;
-    gate_outputs[6] = GATE_OUTPUT_7;
-    gate_outputs[7] = GATE_OUTPUT_8;
->>>>>>> fc315db7
-  }
-
-  json_t *dataToJson() override
-  {
-    json_t *root = json_object();
-
-    //
-    // Prepare seed and trigger patterns for saving
-    //
-
-    std::string packed_seed_pattern = sequencer.packPattern(&sequencer.seed);
-
-    std::string packed_trigger_patterns[NUMBER_OF_TRIGGER_GROUPS];
-    for(unsigned int i=0; i<NUMBER_OF_TRIGGER_GROUPS; i++)
-    {
-      packed_trigger_patterns[i] = sequencer.packPattern(&sequencer.triggers[i]);
-    }
-
-    //
-    // Save seed pattern
-    //
-    json_object_set_new(root, "seed_pattern", json_string(packed_seed_pattern.c_str()));
-
-
-    //
-    // Save trigger patterns
-    //
-
-    json_t *trigger_groups_json_array = json_array();
-
-    for(int i=0; i<NUMBER_OF_TRIGGER_GROUPS; i++)
-    {
-      json_array_append_new(trigger_groups_json_array, json_string(packed_trigger_patterns[i].c_str()));
-    }
-
-    json_object_set(root, "trigger_group_patterns", trigger_groups_json_array);
-    json_decref(trigger_groups_json_array);
-
-    // Done
-    return root;
-  }
-
-  void dataFromJson(json_t *root) override
-  {
-    // Load seed_pattern
-    json_t *loaded_seed_pattern_json = json_object_get(root, ("seed_pattern"));
-    if(loaded_seed_pattern_json) sequencer.unpackPattern(json_string_value(loaded_seed_pattern_json), &sequencer.seed);
-
-    // It's necessary to restart the sequence because it copies the seed
-    // into the current state.  Otherwise, the old default seed would still
-    // be used for the first loop of the sequence.
-    sequencer.restart_sequence();
-
-    //
-    // load trigger group patterns
-    //
-
-    json_t *trigger_group_json_array = json_object_get(root, "trigger_group_patterns");
-
-    if(trigger_group_json_array)
-    {
-      size_t i;
-      json_t *loaded_trigger_pattern_json;
-
-      json_array_foreach(trigger_group_json_array, i, loaded_trigger_pattern_json)
-      {
-        sequencer.unpackPattern(json_string_value(loaded_trigger_pattern_json), &sequencer.triggers[i]);
-      }
-    }
-  }
-
-  void toggleTriggerGroup(int index)
-  {
-    if(selected_trigger_group_index == index)
-    {
-      selected_trigger_group_index = -1;
-      mode = PLAY_MODE;
-    }
-    else
-    {
-      selected_trigger_group_index = index;
-      mode = EDIT_TRIGGERS_MODE;
-    }
-  }
-
-  void process(const ProcessArgs &args) override
-  {
-    bool trigger_output_pulse = false;
-
-    // Set sequencer length based on LEN knob
-    sequencer.setLength(params[LENGTH_KNOB].getValue());
-
-    // Process Reset input
-    if(resetTrigger.process(rescale(inputs[RESET_INPUT].getVoltage(), 0.0f, 10.0f, 0.f, 1.f)))
-    {
-      // Set up a (reverse) counter so that the clock input will ignore
-      // incoming clock pulses for 1 millisecond after a reset input. This
-      // is to comply with VCV Rack's standards.  See section "Timing" at
-      // https://vcvrack.com/manual/VoltageStandards
-
-      clock_ignore_on_reset = (long) (args.sampleRate / 100);
-      stepTrigger.reset();
-      sequencer.reset();
-    }
-
-    // Process when the user presses one of the 8 buttons above the trigger outputs
-    for(unsigned int i=0; i < NUMBER_OF_TRIGGER_GROUPS; i++)
-    {
-      trigger_button_is_triggered[i] = trigger_group_button_schmitt_trigger[i].process(params[TRIGGER_GROUP_BUTTONS + i].getValue());
-      if(trigger_button_is_triggered[i]) toggleTriggerGroup(i);
-    }
-
-    // Highlight only selected sequence buttton
-    for(int i=0; i<NUMBER_OF_TRIGGER_GROUPS; i++)
-    {
-      params[SELECTION_BUTTONS + i].setValue(selected_trigger_group_index == i);
-    }
-
-    // Process Step Input
-    if((clock_ignore_on_reset == 0) && stepTrigger.process(rescale(inputs[STEP_INPUT].getVoltage(), 0.0f, 10.0f, 0.f, 1.f)))
-    {
-      sequencer.step(trigger_results);
-
-      for(unsigned int i=0; i < NUMBER_OF_TRIGGER_GROUPS; i++)
-      {
-        if(trigger_results[i]) gateOutputPulseGenerators[i].trigger(0.01f);
-      }
-    }
-
-    // Output gates
-    for(int i=0; i < NUMBER_OF_TRIGGER_GROUPS; i++)
-    {
-      trigger_output_pulse = gateOutputPulseGenerators[i].process(1.0 / args.sampleRate);
-      outputs[GATE_OUTPUTS + i].setVoltage((trigger_output_pulse ? 10.0f : 0.0f));
-
-<<<<<<< HEAD
-      lights[TRIGGER_GROUP_LIGHTS + i].setBrightness(selected_trigger_group_index == i);
-    }
-=======
-    // Trigger group selection lights
-    /*
-    lights[TRIGGER_GROUP_1_LIGHT].setBrightness(selected_trigger_group_index == 0);
-    lights[TRIGGER_GROUP_2_LIGHT].setBrightness(selected_trigger_group_index == 1);
-    lights[TRIGGER_GROUP_3_LIGHT].setBrightness(selected_trigger_group_index == 2);
-    lights[TRIGGER_GROUP_4_LIGHT].setBrightness(selected_trigger_group_index == 3);
-    lights[TRIGGER_GROUP_5_LIGHT].setBrightness(selected_trigger_group_index == 4);
-    lights[TRIGGER_GROUP_6_LIGHT].setBrightness(selected_trigger_group_index == 5);
-    lights[TRIGGER_GROUP_7_LIGHT].setBrightness(selected_trigger_group_index == 6);
-    lights[TRIGGER_GROUP_8_LIGHT].setBrightness(selected_trigger_group_index == 7);
-    */
->>>>>>> fc315db7
-
-    if (clock_ignore_on_reset > 0) clock_ignore_on_reset--;
-  }
-};
+struct GlitchSequencer : Module
+{
+  CellularAutomatonSequencer sequencer;
+
+  dsp::SchmittTrigger stepTrigger;
+  dsp::SchmittTrigger resetTrigger;
+  dsp::SchmittTrigger trigger_group_button_schmitt_trigger[8];
+  dsp::PulseGenerator gateOutputPulseGenerators[NUMBER_OF_TRIGGER_GROUPS];
+
+  unsigned int mode = PLAY_MODE;
+  bool trigger_button_is_triggered[NUMBER_OF_TRIGGER_GROUPS];
+  int selected_trigger_group_index = -1; // -1 means "none selected"
+  long clock_ignore_on_reset = 0;
+
+  bool trigger_results[NUMBER_OF_TRIGGER_GROUPS];
+
+  enum ParamIds
+  {
+    LENGTH_KNOB,
+    ENUMS(TRIGGER_GROUP_BUTTONS, NUMBER_OF_TRIGGER_GROUPS),
+    NUM_PARAMS
+  };
+
+  enum InputIds {
+    STEP_INPUT,
+    RESET_INPUT,
+    NUM_INPUTS
+  };
+
+  enum OutputIds
+  {
+    ENUMS(GATE_OUTPUTS, NUMBER_OF_TRIGGER_GROUPS),
+    NUM_OUTPUTS
+  };
+
+  enum LightIds
+  {
+    ENUMS(TRIGGER_GROUP_LIGHTS, NUMBER_OF_TRIGGER_GROUPS),
+    NUM_LIGHTS
+  };
+
+  //
+  // Constructor
+  //
+  GlitchSequencer()
+  {
+    config(NUM_PARAMS, NUM_INPUTS, NUM_OUTPUTS, NUM_LIGHTS);
+
+    configParam(LENGTH_KNOB, 1, MAX_SEQUENCE_LENGTH, 16, "LengthKnob");
+
+    for(unsigned int i=0; i<NUMBER_OF_TRIGGER_GROUPS; i++)
+    {
+      configParam(TRIGGER_GROUP_BUTTONS + i, 0.f, 1.f, 0.f, "TriggerGroupButton");
+    }
+  }
+
+  json_t *dataToJson() override
+  {
+    json_t *root = json_object();
+
+    //
+    // Prepare seed and trigger patterns for saving
+    //
+
+    std::string packed_seed_pattern = sequencer.packPattern(&sequencer.seed);
+
+    std::string packed_trigger_patterns[NUMBER_OF_TRIGGER_GROUPS];
+    for(unsigned int i=0; i<NUMBER_OF_TRIGGER_GROUPS; i++)
+    {
+      packed_trigger_patterns[i] = sequencer.packPattern(&sequencer.triggers[i]);
+    }
+
+    //
+    // Save seed pattern
+    //
+    json_object_set_new(root, "seed_pattern", json_string(packed_seed_pattern.c_str()));
+
+
+    //
+    // Save trigger patterns
+    //
+
+    json_t *trigger_groups_json_array = json_array();
+
+    for(int i=0; i<NUMBER_OF_TRIGGER_GROUPS; i++)
+    {
+      json_array_append_new(trigger_groups_json_array, json_string(packed_trigger_patterns[i].c_str()));
+    }
+
+    json_object_set(root, "trigger_group_patterns", trigger_groups_json_array);
+    json_decref(trigger_groups_json_array);
+
+    // Done
+    return root;
+  }
+
+  void dataFromJson(json_t *root) override
+  {
+    // Load seed_pattern
+    json_t *loaded_seed_pattern_json = json_object_get(root, ("seed_pattern"));
+    if(loaded_seed_pattern_json) sequencer.unpackPattern(json_string_value(loaded_seed_pattern_json), &sequencer.seed);
+
+    // It's necessary to restart the sequence because it copies the seed
+    // into the current state.  Otherwise, the old default seed would still
+    // be used for the first loop of the sequence.
+    sequencer.restart_sequence();
+
+    //
+    // load trigger group patterns
+    //
+
+    json_t *trigger_group_json_array = json_object_get(root, "trigger_group_patterns");
+
+    if(trigger_group_json_array)
+    {
+      size_t i;
+      json_t *loaded_trigger_pattern_json;
+
+      json_array_foreach(trigger_group_json_array, i, loaded_trigger_pattern_json)
+      {
+        sequencer.unpackPattern(json_string_value(loaded_trigger_pattern_json), &sequencer.triggers[i]);
+      }
+    }
+  }
+
+  void toggleTriggerGroup(int index)
+  {
+    if(selected_trigger_group_index == index)
+    {
+      selected_trigger_group_index = -1;
+      mode = PLAY_MODE;
+    }
+    else
+    {
+      selected_trigger_group_index = index;
+      mode = EDIT_TRIGGERS_MODE;
+    }
+  }
+
+  void process(const ProcessArgs &args) override
+  {
+    bool trigger_output_pulse = false;
+
+    // Set sequencer length based on LEN knob
+    sequencer.setLength(params[LENGTH_KNOB].getValue());
+
+    // Process Reset input
+    if(resetTrigger.process(rescale(inputs[RESET_INPUT].getVoltage(), 0.0f, 10.0f, 0.f, 1.f)))
+    {
+      // Set up a (reverse) counter so that the clock input will ignore
+      // incoming clock pulses for 1 millisecond after a reset input. This
+      // is to comply with VCV Rack's standards.  See section "Timing" at
+      // https://vcvrack.com/manual/VoltageStandards
+
+      clock_ignore_on_reset = (long) (args.sampleRate / 100);
+      stepTrigger.reset();
+      sequencer.reset();
+    }
+
+    // Process when the user presses one of the 8 buttons above the trigger outputs
+    for(unsigned int i=0; i < NUMBER_OF_TRIGGER_GROUPS; i++)
+    {
+      trigger_button_is_triggered[i] = trigger_group_button_schmitt_trigger[i].process(params[TRIGGER_GROUP_BUTTONS + i].getValue());
+      if(trigger_button_is_triggered[i]) toggleTriggerGroup(i);
+    }
+
+    // Highlight only selected sequence buttton
+    for(int i=0; i<NUMBER_OF_TRIGGER_GROUPS; i++)
+    {
+      params[TRIGGER_GROUP_BUTTONS + i].setValue(selected_trigger_group_index == i);
+    }
+
+    // Process Step Input
+    if((clock_ignore_on_reset == 0) && stepTrigger.process(rescale(inputs[STEP_INPUT].getVoltage(), 0.0f, 10.0f, 0.f, 1.f)))
+    {
+      sequencer.step(trigger_results);
+
+      for(unsigned int i=0; i < NUMBER_OF_TRIGGER_GROUPS; i++)
+      {
+        if(trigger_results[i]) gateOutputPulseGenerators[i].trigger(0.01f);
+      }
+    }
+
+    // Output gates
+    for(int i=0; i < NUMBER_OF_TRIGGER_GROUPS; i++)
+    {
+      trigger_output_pulse = gateOutputPulseGenerators[i].process(1.0 / args.sampleRate);
+      outputs[GATE_OUTPUTS + i].setVoltage((trigger_output_pulse ? 10.0f : 0.0f));
+
+      lights[TRIGGER_GROUP_LIGHTS + i].setBrightness(selected_trigger_group_index == i);
+    }
+
+    if (clock_ignore_on_reset > 0) clock_ignore_on_reset--;
+  }
+};