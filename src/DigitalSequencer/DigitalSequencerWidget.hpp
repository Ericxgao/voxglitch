<<<<<<< HEAD
#include "menus/AllSequencersItem.hpp"
#include "menus/InputSnapItem.hpp"
#include "menus/OutputRangeItem.hpp"
#include "menus/QuickKeyMenu.hpp"
#include "menus/ResetMenu.hpp"
#include "menus/SampleAndHoldItem.hpp"
#include "menus/SequencerItem.hpp"

/*
class TrimpotNoRandom : public Trimpot
{
public:
  void randomize() override {} // do nothing. base class would actually randomize
};
*/

/* Abandoning this front-panel control for now
struct FreezeToggle : app::SvgSwitch {
	FreezeToggle() {
		addFrame(APP->window->loadSvg(asset::plugin(pluginInstance,"res/freeze-button-off.svg")));
    addFrame(APP->window->loadSvg(asset::plugin(pluginInstance, "res/freeze-button-on.svg")));
	};
};
*/

struct DigitalSequencerWidget : ModuleWidget
=======
struct DigitalSequencerWidget : VoxglitchModuleWidget
>>>>>>> fc315db7
{
  DigitalSequencer* module;
  int copy_sequencer_index = -1;

  DigitalSequencerWidget(DigitalSequencer* module)
  {
    this->module = module;
    setModule(module);
    setPanel(APP->window->loadSvg(asset::plugin(pluginInstance, "res/digital_sequencer/digital_sequencer_front_panel.svg")));

    PNGPanel *png_panel = new PNGPanel("res/digital_sequencer/digital_sequencer_baseplate_small.png", 182.88, 128.5);
    addChild(png_panel);

    // Add dust layer
    // PNGPanel *dust_png_panel = new PNGPanel("res/digital_sequencer/dust_layer.png", 182.88, 128.5, .5);
    // addChild(dust_png_panel);

    // Add typography layer
    std::shared_ptr<Svg> svg = APP->window->loadSvg(asset::plugin(pluginInstance, "res/digital_sequencer/digital_sequencer_typography.svg"));
    VoxglitchPanel *voxglitch_panel = new VoxglitchPanel;
    voxglitch_panel->setBackground(svg);
    addChild(voxglitch_panel);

    // Step
    addInput(createInputCentered<VoxglitchInputPort>(Vec(41.827522,290.250732), module, DigitalSequencer::STEP_INPUT));

    // Reset
    addInput(createInputCentered<VoxglitchInputPort>(Vec(41.822453,349.650879), module, DigitalSequencer::RESET_INPUT));

    // 6 step inputs
    addInput(createInputCentered<VoxglitchInputPort>(Vec(102.700012,349.749878), module, DigitalSequencer::SEQUENCER_1_STEP_INPUT));
    addInput(createInputCentered<VoxglitchInputPort>(Vec(140.200043,349.849854), module, DigitalSequencer::SEQUENCER_2_STEP_INPUT));
    addInput(createInputCentered<VoxglitchInputPort>(Vec(177.550018,349.799866), module, DigitalSequencer::SEQUENCER_3_STEP_INPUT));
    addInput(createInputCentered<VoxglitchInputPort>(Vec(214.900024,349.799805), module, DigitalSequencer::SEQUENCER_4_STEP_INPUT));
    addInput(createInputCentered<VoxglitchInputPort>(Vec(252.350006,349.799866), module, DigitalSequencer::SEQUENCER_5_STEP_INPUT));
    addInput(createInputCentered<VoxglitchInputPort>(Vec(289.549988,349.849915), module, DigitalSequencer::SEQUENCER_6_STEP_INPUT));

    // step length attenuators
    auto L1 = createParamCentered<VoxglitchAttenuator>(Vec(102.700012, 311.750000), module, DigitalSequencer::SEQUENCER_LENGTH_KNOBS + 0); dynamic_cast<Knob*>(L1)->snap = true; addParam(L1);
    auto L2 = createParamCentered<VoxglitchAttenuator>(Vec(140.200043, 311.750000), module, DigitalSequencer::SEQUENCER_LENGTH_KNOBS + 1); dynamic_cast<Knob*>(L2)->snap = true; addParam(L2);
    auto L3 = createParamCentered<VoxglitchAttenuator>(Vec(177.550018, 311.750000), module, DigitalSequencer::SEQUENCER_LENGTH_KNOBS + 2); dynamic_cast<Knob*>(L3)->snap = true; addParam(L3);
    auto L4 = createParamCentered<VoxglitchAttenuator>(Vec(214.900024, 311.750000), module, DigitalSequencer::SEQUENCER_LENGTH_KNOBS + 3); dynamic_cast<Knob*>(L4)->snap = true; addParam(L4);
    auto L5 = createParamCentered<VoxglitchAttenuator>(Vec(252.350006, 311.750000), module, DigitalSequencer::SEQUENCER_LENGTH_KNOBS + 4); dynamic_cast<Knob*>(L5)->snap = true; addParam(L5);
    auto L6 = createParamCentered<VoxglitchAttenuator>(Vec(289.549988, 311.750000), module, DigitalSequencer::SEQUENCER_LENGTH_KNOBS + 5); dynamic_cast<Knob*>(L6)->snap = true; addParam(L6);

    float sequencer_selection_buttons_x[NUMBER_OF_SEQUENCERS] = {
      102.700012,
      140.200043,
      177.550018,
      214.900024,
      252.350006,
      289.549988
    };

    // Sequence selection buttons
    for(unsigned int i=0; i<NUMBER_OF_SEQUENCERS; i++)
    {
      addParam(createParamCentered<VoxglitchRoundLampSwitch>(Vec(sequencer_selection_buttons_x[i], 280.250000), module, DigitalSequencer::SEQUENCER_SELECTION_BUTTONS + i));
    }

    // CV outputs
    addOutput(createOutputCentered<VoxglitchOutputPort>(Vec(359.299927,311.749878), module, DigitalSequencer::SEQ1_CV_OUTPUT));
    addOutput(createOutputCentered<VoxglitchOutputPort>(Vec(389.449951,311.749878), module, DigitalSequencer::SEQ2_CV_OUTPUT));
    addOutput(createOutputCentered<VoxglitchOutputPort>(Vec(419.799988,311.749878), module, DigitalSequencer::SEQ3_CV_OUTPUT));
    addOutput(createOutputCentered<VoxglitchOutputPort>(Vec(450.049988,311.749878), module, DigitalSequencer::SEQ4_CV_OUTPUT));
    addOutput(createOutputCentered<VoxglitchOutputPort>(Vec(480.449951,311.749878), module, DigitalSequencer::SEQ5_CV_OUTPUT));
    addOutput(createOutputCentered<VoxglitchOutputPort>(Vec(510.599976,311.749878), module, DigitalSequencer::SEQ6_CV_OUTPUT));

    // Gate outputs
    addOutput(createOutputCentered<VoxglitchOutputPort>(Vec(359.299927,349.699890), module, DigitalSequencer::SEQ1_GATE_OUTPUT));
    addOutput(createOutputCentered<VoxglitchOutputPort>(Vec(389.449951, 349.699890), module, DigitalSequencer::SEQ2_GATE_OUTPUT));
    addOutput(createOutputCentered<VoxglitchOutputPort>(Vec(419.799988, 349.699890), module, DigitalSequencer::SEQ3_GATE_OUTPUT));
    addOutput(createOutputCentered<VoxglitchOutputPort>(Vec(450.049988, 349.699890), module, DigitalSequencer::SEQ4_GATE_OUTPUT));
    addOutput(createOutputCentered<VoxglitchOutputPort>(Vec(480.449951, 349.699890), module, DigitalSequencer::SEQ5_GATE_OUTPUT));
    addOutput(createOutputCentered<VoxglitchOutputPort>(Vec(510.599976, 349.699890), module, DigitalSequencer::SEQ6_GATE_OUTPUT));

<<<<<<< HEAD
    // Main voltage sequencer display
    dseq::VoltageSequencerDisplay *voltage_sequencer_display = new dseq::VoltageSequencerDisplay();
=======
    VoltageSequencerDisplay *voltage_sequencer_display = new VoltageSequencerDisplay();
>>>>>>> fc315db7
    voltage_sequencer_display->box.pos = mm2px(Vec(DRAW_AREA_POSITION_X, DRAW_AREA_POSITION_Y));
    voltage_sequencer_display->module = module;
    addChild(voltage_sequencer_display);

<<<<<<< HEAD
    dseq::GateSequencerDisplay *gates_display = new dseq::GateSequencerDisplay();
    gates_display->box.pos = mm2px(Vec(GATES_DRAW_AREA_POSITION_X, GATES_DRAW_AREA_POSITION_Y));
    gates_display->module = module;
    addChild(gates_display);

    double button_spacing = 9.6; // 9.1
    double button_group_x = 48.0;
    double button_group_y = 103.0;
    // Sequence 1 button
    addParam(createParamCentered<LEDButton>(mm2px(Vec(button_group_x, button_group_y)), module, DigitalSequencer::SEQUENCER_1_BUTTON));
    addChild(createLightCentered<MediumLight<GreenLight>>(mm2px(Vec(button_group_x, button_group_y)), module, DigitalSequencer::SEQUENCER_1_LIGHT));
    // Sequence 2 button
    addParam(createParamCentered<LEDButton>(mm2px(Vec(button_group_x + (button_spacing * 1.0), button_group_y)), module, DigitalSequencer::SEQUENCER_2_BUTTON));
    addChild(createLightCentered<MediumLight<GreenLight>>(mm2px(Vec(button_group_x + (button_spacing * 1.0), button_group_y)), module, DigitalSequencer::SEQUENCER_2_LIGHT));
    // Sequence 3 button
    addParam(createParamCentered<LEDButton>(mm2px(Vec(button_group_x + (button_spacing * 2.0), button_group_y)), module, DigitalSequencer::SEQUENCER_3_BUTTON));
    addChild(createLightCentered<MediumLight<GreenLight>>(mm2px(Vec(button_group_x + (button_spacing * 2.0), button_group_y)), module, DigitalSequencer::SEQUENCER_3_LIGHT));
    // Sequence 4 button
    addParam(createParamCentered<LEDButton>(mm2px(Vec(button_group_x + (button_spacing * 3.0), button_group_y)), module, DigitalSequencer::SEQUENCER_4_BUTTON));
    addChild(createLightCentered<MediumLight<GreenLight>>(mm2px(Vec(button_group_x + (button_spacing * 3.0), button_group_y)), module, DigitalSequencer::SEQUENCER_4_LIGHT));
    // Sequence 5 button
    addParam(createParamCentered<LEDButton>(mm2px(Vec(button_group_x + (button_spacing * 4.0), button_group_y)), module, DigitalSequencer::SEQUENCER_5_BUTTON));
    addChild(createLightCentered<MediumLight<GreenLight>>(mm2px(Vec(button_group_x + (button_spacing * 4.0), button_group_y)), module, DigitalSequencer::SEQUENCER_5_LIGHT));
    // Sequence 6 button
    addParam(createParamCentered<LEDButton>(mm2px(Vec(button_group_x + (button_spacing * 5.0), button_group_y)), module, DigitalSequencer::SEQUENCER_6_BUTTON));
    addChild(createLightCentered<MediumLight<GreenLight>>(mm2px(Vec(button_group_x + (button_spacing * 5.0), button_group_y)), module, DigitalSequencer::SEQUENCER_6_LIGHT));

    // addParam(createParamCentered<Trimpot>(mm2px(Vec(button_group_x, button_group_y + 8.6)), module, DigitalSequencer::SEQUENCER_1_LENGTH_KNOB));

    auto L1 = createParamCentered<Trimpot>(mm2px(Vec(button_group_x, button_group_y + 8.6)), module, DigitalSequencer::SEQUENCER_1_LENGTH_KNOB); dynamic_cast<Knob*>(L1)->snap = true; addParam(L1);
    auto L2 = createParamCentered<Trimpot>(mm2px(Vec(button_group_x + (button_spacing * 1.0), button_group_y + 8.6)), module, DigitalSequencer::SEQUENCER_2_LENGTH_KNOB); dynamic_cast<Knob*>(L2)->snap = true; addParam(L2);
    auto L3 = createParamCentered<Trimpot>(mm2px(Vec(button_group_x + (button_spacing * 2.0), button_group_y + 8.6)), module, DigitalSequencer::SEQUENCER_3_LENGTH_KNOB); dynamic_cast<Knob*>(L3)->snap = true; addParam(L3);
    auto L4 = createParamCentered<Trimpot>(mm2px(Vec(button_group_x + (button_spacing * 3.0), button_group_y + 8.6)), module, DigitalSequencer::SEQUENCER_4_LENGTH_KNOB); dynamic_cast<Knob*>(L4)->snap = true; addParam(L4);
    auto L5 = createParamCentered<Trimpot>(mm2px(Vec(button_group_x + (button_spacing * 4.0), button_group_y + 8.6)), module, DigitalSequencer::SEQUENCER_5_LENGTH_KNOB); dynamic_cast<Knob*>(L5)->snap = true; addParam(L5);
    auto L6 = createParamCentered<Trimpot>(mm2px(Vec(button_group_x + (button_spacing * 5.0), button_group_y + 8.6)), module, DigitalSequencer::SEQUENCER_6_LENGTH_KNOB); dynamic_cast<Knob*>(L6)->snap = true; addParam(L6);
=======
    // add grime layer
    /*
    GrimeLayer *grime_layer = new GrimeLayer();
    grime_layer->box.pos = Vec(20.042969,20.140625);
    addChild(grime_layer);
    */
>>>>>>> fc315db7

    for(unsigned int i=0; i<NUMBER_OF_SEQUENCERS; i++)
    {
      LengthDisplay *length_display = new LengthDisplay();
      length_display->sequencer_number = i;
      length_display->box.pos = Vec(sequencer_selection_buttons_x[i], 331.0);
      length_display->module = module;
      addChild(length_display);
    }
  }

  struct LengthDisplay : TransparentWidget
  {
    DigitalSequencer *module;
    std::shared_ptr<Font> font;
    unsigned int sequencer_number = 0;

    void draw(const DrawArgs &args) override
    {
      const auto vg = args.vg;

<<<<<<< HEAD
=======
      nvgSave(vg);

      std::string text_to_display = "16";

      if(module)
      {
        text_to_display = std::to_string(module->voltage_sequencers[sequencer_number].sequence_length);
      }

      std::shared_ptr<Font> font = APP->window->loadFont(asset::plugin(pluginInstance, "res/ShareTechMono-Regular.ttf"));
    	if (font) {
        nvgFontSize(vg, 9);
        nvgFontFaceId(vg, font->handle);
        nvgTextAlign(vg, NVG_ALIGN_CENTER);
        nvgTextLetterSpacing(vg, -1);
        nvgFillColor(vg, nvgRGBA(235, 229, 222, 240));
        nvgText(vg, 0, 0, text_to_display.c_str(), NULL);
    	}

      nvgRestore(vg);
    }
  };

  // Sample and Hold values
  struct SampleAndHoldItem : MenuItem {
    DigitalSequencer *module;
    int sequencer_number = 0;

    void onAction(const event::Action &e) override {
      module->voltage_sequencers[sequencer_number].sample_and_hold ^= true; // flip the value
    }
  };

  //
  // INPUT SNAP MENUS
  //

  struct InputSnapValueItem : MenuItem {
    DigitalSequencer *module;
    int snap_division_index = 0;
    int sequencer_number = 0;

    void onAction(const event::Action &e) override {
      module->voltage_sequencers[sequencer_number].snap_division_index = snap_division_index;
    }
  };

  struct InputSnapItem : MenuItem {
    DigitalSequencer *module;
    int sequencer_number = 0;

    Menu *createChildMenu() override {
      Menu *menu = new Menu;

      for (unsigned int i=0; i < NUMBER_OF_SNAP_DIVISIONS; i++)
      {
        InputSnapValueItem *input_snap_value_item = createMenuItem<InputSnapValueItem>(module->snap_division_names[i], CHECKMARK(module->voltage_sequencers[sequencer_number].snap_division_index == i));
        input_snap_value_item->module = module;
        input_snap_value_item->snap_division_index = i;
        input_snap_value_item->sequencer_number = this->sequencer_number;
        menu->addChild(input_snap_value_item);
      }

      return menu;
    }
  };

  //
  // OUTPUT RANGE MENUS
  //

  struct OutputRangeValueItem : MenuItem {
    DigitalSequencer *module;
    int range_index = 0;
    int sequencer_number = 0;

    void onAction(const event::Action &e) override {
      module->voltage_sequencers[sequencer_number].voltage_range_index = range_index;
    }
  };

  struct OutputRangeItem : MenuItem {
    DigitalSequencer *module;
    int sequencer_number = 0;

    Menu *createChildMenu() override {
      Menu *menu = new Menu;

      for (unsigned int i=0; i < NUMBER_OF_VOLTAGE_RANGES; i++)
      {
        OutputRangeValueItem *output_range_value_menu_item = createMenuItem<OutputRangeValueItem>(module->voltage_range_names[i], CHECKMARK(module->voltage_sequencers[sequencer_number].voltage_range_index == i));
        output_range_value_menu_item->module = module;
        output_range_value_menu_item->range_index = i;
        output_range_value_menu_item->sequencer_number = this->sequencer_number;
        menu->addChild(output_range_value_menu_item);
      }

      return menu;
    }
  };

  struct SequencerItem : MenuItem {
    DigitalSequencer *module;
    unsigned int sequencer_number = 0;

    Menu *createChildMenu() override {
      Menu *menu = new Menu;

      OutputRangeItem *output_range_item = createMenuItem<OutputRangeItem>("Output Range", RIGHT_ARROW);
      output_range_item->sequencer_number = this->sequencer_number;
      output_range_item->module = module;
      menu->addChild(output_range_item);

      InputSnapItem *input_snap_item = createMenuItem<InputSnapItem>("Snap", RIGHT_ARROW);
      input_snap_item->sequencer_number = this->sequencer_number;
      input_snap_item->module = module;
      menu->addChild(input_snap_item);

      SampleAndHoldItem *sample_and_hold_item = createMenuItem<SampleAndHoldItem>("Sample & Hold", CHECKMARK(module->voltage_sequencers[sequencer_number].sample_and_hold));
      sample_and_hold_item->sequencer_number = this->sequencer_number;
      sample_and_hold_item->module = module;
      menu->addChild(sample_and_hold_item);

      return menu;
    }
  };

  struct ResetOnNextOption : MenuItem {
    DigitalSequencer *module;

    void onAction(const event::Action &e) override {
      module->legacy_reset = false;
    }
  };

  struct ResetInstantOption : MenuItem {
    DigitalSequencer *module;

    void onAction(const event::Action &e) override {
      module->legacy_reset = true;
    }
  };

  struct ResetModeItem : MenuItem {
    DigitalSequencer *module;

    Menu *createChildMenu() override {
      Menu *menu = new Menu;

      ResetOnNextOption *reset_on_next = createMenuItem<ResetOnNextOption>("Next clock input.", CHECKMARK(! module->legacy_reset));
      reset_on_next->module = module;
      menu->addChild(reset_on_next);

      ResetInstantOption *reset_instant = createMenuItem<ResetInstantOption>("Instant", CHECKMARK(module->legacy_reset));
      reset_instant->module = module;
      menu->addChild(reset_instant);

      return menu;
    }
  };

  struct QuickKeyMenu : MenuItem {
    Menu *createChildMenu() override {
      Menu *menu = new Menu;

      menu->addChild(createMenuLabel("      f : Toggle Freeze Mode (for easy editing)"));
      menu->addChild(createMenuLabel("      g : When frozen, press 'g' to send gate out"));
      menu->addChild(createMenuLabel(""));
      menu->addChild(createMenuLabel("      r : Randomize gate or voltage sequence"));
      menu->addChild(createMenuLabel("      ↑ : Nudge up voltage for hovered step"));
      menu->addChild(createMenuLabel("      ↓ : Nudge down voltage for hovered step"));
      menu->addChild(createMenuLabel("      → : Shift hovered sequence to the right"));
      menu->addChild(createMenuLabel("      ← : Shift hovered sequence to the left"));
      menu->addChild(createMenuLabel("    1-6 : Quickly select active sequencer"));
      menu->addChild(createMenuLabel("ctrl-c  : copy selected sequence"));
      menu->addChild(createMenuLabel("ctrl-v  : paste selected sequence"));

      return menu;
    }
  };

  struct AllSequencersItem : MenuItem {

  };

>>>>>>> fc315db7
  void appendContextMenu(Menu *menu) override
  {
    DigitalSequencer *module = dynamic_cast<DigitalSequencer*>(this->module);
    assert(module);

    // Menu in development

    menu->addChild(new MenuEntry); // For spacing only
    menu->addChild(createMenuLabel("Sequencer Settings"));

    // Add "all" sequencer settings
    dseq::AllSequencersItem *all_sequencer_items;
    all_sequencer_items = createMenuItem<dseq::AllSequencersItem>("All Sequencers", RIGHT_ARROW);
    all_sequencer_items->module = module;
    menu->addChild(all_sequencer_items);

    // Add individual sequencer settings
    dseq::SequencerItem *sequencer_items[6];

    for(unsigned int i=0; i < NUMBER_OF_SEQUENCERS; i++)
    {
      sequencer_items[i] = createMenuItem<dseq::SequencerItem>("Sequencer #" + std::to_string(i + 1), RIGHT_ARROW);
      sequencer_items[i]->module = module;
      sequencer_items[i]->sequencer_number = i;
      menu->addChild(sequencer_items[i]);
    }

    // Reset behavior
    /*
    LegacyResetOption *legacy_reset_option = createMenuItem<LegacyResetOption>("Legacy Reset", CHECKMARK(module->legacy_reset));
    legacy_reset_option->module = module;
    menu->addChild(legacy_reset_option);
    */

    dseq::ResetModeItem *reset_mode_item = createMenuItem<dseq::ResetModeItem>("Reset Mode", RIGHT_ARROW);
    reset_mode_item->module = module;
    menu->addChild(reset_mode_item);

    menu->addChild(new MenuEntry); // For spacing only
    menu->addChild(createMenuItem<dseq::QuickKeyMenu>("Quick Key Reference", RIGHT_ARROW));
  }

  void step() override {
    ModuleWidget::step();
  }

  //
  // Handler for keypresses that affect the entire module
  //
  void onHoverKey(const event::HoverKey &e) override
  {
      // Switch between seuences using the number keys 1-6
      if (e.key >= GLFW_KEY_1 && e.key <= GLFW_KEY_6)
      {

        if(e.action == GLFW_PRESS)
        {
          unsigned int sequencer_number = e.key - 49;

          // DEBUG(std::to_string(sequencer_number).c_str());
          sequencer_number = clamp(sequencer_number,0,NUMBER_OF_SEQUENCERS-1);
          module->selected_sequencer_index = sequencer_number;
          e.consume(this);
        }

      }

      if ((e.key == GLFW_KEY_F) && ((e.mods & RACK_MOD_MASK) != GLFW_MOD_CONTROL)) // F (no ctrl)
      {
        if(e.action == GLFW_PRESS)
        {
          module->frozen = ! module->frozen;
          e.consume(this);
        }
      }


      if ((e.key == GLFW_KEY_C) && ((e.mods & RACK_MOD_MASK) == GLFW_MOD_CONTROL)) // Control-C
      {
        if(e.action == GLFW_PRESS)
        {
          copy_sequencer_index = module->selected_sequencer_index;
          e.consume(this);
        }
      }

      if ((e.key == GLFW_KEY_V) && ((e.mods & RACK_MOD_MASK) == GLFW_MOD_CONTROL)) // Control-V
      {
        if(e.action == GLFW_PRESS)
        {
          if(copy_sequencer_index > -1)
          {
            module->copy(copy_sequencer_index, module->selected_sequencer_index);
            e.consume(this);
          }
        }
      }

      #ifdef DEV_MODE
        if(e.action == GLFW_PRESS && e.key == GLFW_KEY_P)
        {
          std::string debug_string = "mouse at: " + std::to_string(e.pos.x) + "," + std::to_string(e.pos.y);
          DEBUG(debug_string.c_str());
        }
        ModuleWidget::onHoverKey(e);
      #endif

      ModuleWidget::onHoverKey(e);

      // module->selected_voltage_sequencer->shiftRight();
      // if((e.mods & RACK_MOD_MASK) == GLFW_MOD_SHIFT) module->selected_gate_sequencer->shiftRight();
  }
};
<|MERGE_RESOLUTION|>--- conflicted
+++ resolved
@@ -1,482 +1,431 @@
-<<<<<<< HEAD
-#include "menus/AllSequencersItem.hpp"
-#include "menus/InputSnapItem.hpp"
-#include "menus/OutputRangeItem.hpp"
-#include "menus/QuickKeyMenu.hpp"
-#include "menus/ResetMenu.hpp"
-#include "menus/SampleAndHoldItem.hpp"
-#include "menus/SequencerItem.hpp"
-
-/*
-class TrimpotNoRandom : public Trimpot
-{
-public:
-  void randomize() override {} // do nothing. base class would actually randomize
-};
-*/
-
-/* Abandoning this front-panel control for now
-struct FreezeToggle : app::SvgSwitch {
-	FreezeToggle() {
-		addFrame(APP->window->loadSvg(asset::plugin(pluginInstance,"res/freeze-button-off.svg")));
-    addFrame(APP->window->loadSvg(asset::plugin(pluginInstance, "res/freeze-button-on.svg")));
-	};
-};
-*/
-
-struct DigitalSequencerWidget : ModuleWidget
-=======
-struct DigitalSequencerWidget : VoxglitchModuleWidget
->>>>>>> fc315db7
-{
-  DigitalSequencer* module;
-  int copy_sequencer_index = -1;
-
-  DigitalSequencerWidget(DigitalSequencer* module)
-  {
-    this->module = module;
-    setModule(module);
-    setPanel(APP->window->loadSvg(asset::plugin(pluginInstance, "res/digital_sequencer/digital_sequencer_front_panel.svg")));
-
-    PNGPanel *png_panel = new PNGPanel("res/digital_sequencer/digital_sequencer_baseplate_small.png", 182.88, 128.5);
-    addChild(png_panel);
-
-    // Add dust layer
-    // PNGPanel *dust_png_panel = new PNGPanel("res/digital_sequencer/dust_layer.png", 182.88, 128.5, .5);
-    // addChild(dust_png_panel);
-
-    // Add typography layer
-    std::shared_ptr<Svg> svg = APP->window->loadSvg(asset::plugin(pluginInstance, "res/digital_sequencer/digital_sequencer_typography.svg"));
-    VoxglitchPanel *voxglitch_panel = new VoxglitchPanel;
-    voxglitch_panel->setBackground(svg);
-    addChild(voxglitch_panel);
-
-    // Step
-    addInput(createInputCentered<VoxglitchInputPort>(Vec(41.827522,290.250732), module, DigitalSequencer::STEP_INPUT));
-
-    // Reset
-    addInput(createInputCentered<VoxglitchInputPort>(Vec(41.822453,349.650879), module, DigitalSequencer::RESET_INPUT));
-
-    // 6 step inputs
-    addInput(createInputCentered<VoxglitchInputPort>(Vec(102.700012,349.749878), module, DigitalSequencer::SEQUENCER_1_STEP_INPUT));
-    addInput(createInputCentered<VoxglitchInputPort>(Vec(140.200043,349.849854), module, DigitalSequencer::SEQUENCER_2_STEP_INPUT));
-    addInput(createInputCentered<VoxglitchInputPort>(Vec(177.550018,349.799866), module, DigitalSequencer::SEQUENCER_3_STEP_INPUT));
-    addInput(createInputCentered<VoxglitchInputPort>(Vec(214.900024,349.799805), module, DigitalSequencer::SEQUENCER_4_STEP_INPUT));
-    addInput(createInputCentered<VoxglitchInputPort>(Vec(252.350006,349.799866), module, DigitalSequencer::SEQUENCER_5_STEP_INPUT));
-    addInput(createInputCentered<VoxglitchInputPort>(Vec(289.549988,349.849915), module, DigitalSequencer::SEQUENCER_6_STEP_INPUT));
-
-    // step length attenuators
-    auto L1 = createParamCentered<VoxglitchAttenuator>(Vec(102.700012, 311.750000), module, DigitalSequencer::SEQUENCER_LENGTH_KNOBS + 0); dynamic_cast<Knob*>(L1)->snap = true; addParam(L1);
-    auto L2 = createParamCentered<VoxglitchAttenuator>(Vec(140.200043, 311.750000), module, DigitalSequencer::SEQUENCER_LENGTH_KNOBS + 1); dynamic_cast<Knob*>(L2)->snap = true; addParam(L2);
-    auto L3 = createParamCentered<VoxglitchAttenuator>(Vec(177.550018, 311.750000), module, DigitalSequencer::SEQUENCER_LENGTH_KNOBS + 2); dynamic_cast<Knob*>(L3)->snap = true; addParam(L3);
-    auto L4 = createParamCentered<VoxglitchAttenuator>(Vec(214.900024, 311.750000), module, DigitalSequencer::SEQUENCER_LENGTH_KNOBS + 3); dynamic_cast<Knob*>(L4)->snap = true; addParam(L4);
-    auto L5 = createParamCentered<VoxglitchAttenuator>(Vec(252.350006, 311.750000), module, DigitalSequencer::SEQUENCER_LENGTH_KNOBS + 4); dynamic_cast<Knob*>(L5)->snap = true; addParam(L5);
-    auto L6 = createParamCentered<VoxglitchAttenuator>(Vec(289.549988, 311.750000), module, DigitalSequencer::SEQUENCER_LENGTH_KNOBS + 5); dynamic_cast<Knob*>(L6)->snap = true; addParam(L6);
-
-    float sequencer_selection_buttons_x[NUMBER_OF_SEQUENCERS] = {
-      102.700012,
-      140.200043,
-      177.550018,
-      214.900024,
-      252.350006,
-      289.549988
-    };
-
-    // Sequence selection buttons
-    for(unsigned int i=0; i<NUMBER_OF_SEQUENCERS; i++)
-    {
-      addParam(createParamCentered<VoxglitchRoundLampSwitch>(Vec(sequencer_selection_buttons_x[i], 280.250000), module, DigitalSequencer::SEQUENCER_SELECTION_BUTTONS + i));
-    }
-
-    // CV outputs
-    addOutput(createOutputCentered<VoxglitchOutputPort>(Vec(359.299927,311.749878), module, DigitalSequencer::SEQ1_CV_OUTPUT));
-    addOutput(createOutputCentered<VoxglitchOutputPort>(Vec(389.449951,311.749878), module, DigitalSequencer::SEQ2_CV_OUTPUT));
-    addOutput(createOutputCentered<VoxglitchOutputPort>(Vec(419.799988,311.749878), module, DigitalSequencer::SEQ3_CV_OUTPUT));
-    addOutput(createOutputCentered<VoxglitchOutputPort>(Vec(450.049988,311.749878), module, DigitalSequencer::SEQ4_CV_OUTPUT));
-    addOutput(createOutputCentered<VoxglitchOutputPort>(Vec(480.449951,311.749878), module, DigitalSequencer::SEQ5_CV_OUTPUT));
-    addOutput(createOutputCentered<VoxglitchOutputPort>(Vec(510.599976,311.749878), module, DigitalSequencer::SEQ6_CV_OUTPUT));
-
-    // Gate outputs
-    addOutput(createOutputCentered<VoxglitchOutputPort>(Vec(359.299927,349.699890), module, DigitalSequencer::SEQ1_GATE_OUTPUT));
-    addOutput(createOutputCentered<VoxglitchOutputPort>(Vec(389.449951, 349.699890), module, DigitalSequencer::SEQ2_GATE_OUTPUT));
-    addOutput(createOutputCentered<VoxglitchOutputPort>(Vec(419.799988, 349.699890), module, DigitalSequencer::SEQ3_GATE_OUTPUT));
-    addOutput(createOutputCentered<VoxglitchOutputPort>(Vec(450.049988, 349.699890), module, DigitalSequencer::SEQ4_GATE_OUTPUT));
-    addOutput(createOutputCentered<VoxglitchOutputPort>(Vec(480.449951, 349.699890), module, DigitalSequencer::SEQ5_GATE_OUTPUT));
-    addOutput(createOutputCentered<VoxglitchOutputPort>(Vec(510.599976, 349.699890), module, DigitalSequencer::SEQ6_GATE_OUTPUT));
-
-<<<<<<< HEAD
-    // Main voltage sequencer display
-    dseq::VoltageSequencerDisplay *voltage_sequencer_display = new dseq::VoltageSequencerDisplay();
-=======
-    VoltageSequencerDisplay *voltage_sequencer_display = new VoltageSequencerDisplay();
->>>>>>> fc315db7
-    voltage_sequencer_display->box.pos = mm2px(Vec(DRAW_AREA_POSITION_X, DRAW_AREA_POSITION_Y));
-    voltage_sequencer_display->module = module;
-    addChild(voltage_sequencer_display);
-
-<<<<<<< HEAD
-    dseq::GateSequencerDisplay *gates_display = new dseq::GateSequencerDisplay();
-    gates_display->box.pos = mm2px(Vec(GATES_DRAW_AREA_POSITION_X, GATES_DRAW_AREA_POSITION_Y));
-    gates_display->module = module;
-    addChild(gates_display);
-
-    double button_spacing = 9.6; // 9.1
-    double button_group_x = 48.0;
-    double button_group_y = 103.0;
-    // Sequence 1 button
-    addParam(createParamCentered<LEDButton>(mm2px(Vec(button_group_x, button_group_y)), module, DigitalSequencer::SEQUENCER_1_BUTTON));
-    addChild(createLightCentered<MediumLight<GreenLight>>(mm2px(Vec(button_group_x, button_group_y)), module, DigitalSequencer::SEQUENCER_1_LIGHT));
-    // Sequence 2 button
-    addParam(createParamCentered<LEDButton>(mm2px(Vec(button_group_x + (button_spacing * 1.0), button_group_y)), module, DigitalSequencer::SEQUENCER_2_BUTTON));
-    addChild(createLightCentered<MediumLight<GreenLight>>(mm2px(Vec(button_group_x + (button_spacing * 1.0), button_group_y)), module, DigitalSequencer::SEQUENCER_2_LIGHT));
-    // Sequence 3 button
-    addParam(createParamCentered<LEDButton>(mm2px(Vec(button_group_x + (button_spacing * 2.0), button_group_y)), module, DigitalSequencer::SEQUENCER_3_BUTTON));
-    addChild(createLightCentered<MediumLight<GreenLight>>(mm2px(Vec(button_group_x + (button_spacing * 2.0), button_group_y)), module, DigitalSequencer::SEQUENCER_3_LIGHT));
-    // Sequence 4 button
-    addParam(createParamCentered<LEDButton>(mm2px(Vec(button_group_x + (button_spacing * 3.0), button_group_y)), module, DigitalSequencer::SEQUENCER_4_BUTTON));
-    addChild(createLightCentered<MediumLight<GreenLight>>(mm2px(Vec(button_group_x + (button_spacing * 3.0), button_group_y)), module, DigitalSequencer::SEQUENCER_4_LIGHT));
-    // Sequence 5 button
-    addParam(createParamCentered<LEDButton>(mm2px(Vec(button_group_x + (button_spacing * 4.0), button_group_y)), module, DigitalSequencer::SEQUENCER_5_BUTTON));
-    addChild(createLightCentered<MediumLight<GreenLight>>(mm2px(Vec(button_group_x + (button_spacing * 4.0), button_group_y)), module, DigitalSequencer::SEQUENCER_5_LIGHT));
-    // Sequence 6 button
-    addParam(createParamCentered<LEDButton>(mm2px(Vec(button_group_x + (button_spacing * 5.0), button_group_y)), module, DigitalSequencer::SEQUENCER_6_BUTTON));
-    addChild(createLightCentered<MediumLight<GreenLight>>(mm2px(Vec(button_group_x + (button_spacing * 5.0), button_group_y)), module, DigitalSequencer::SEQUENCER_6_LIGHT));
-
-    // addParam(createParamCentered<Trimpot>(mm2px(Vec(button_group_x, button_group_y + 8.6)), module, DigitalSequencer::SEQUENCER_1_LENGTH_KNOB));
-
-    auto L1 = createParamCentered<Trimpot>(mm2px(Vec(button_group_x, button_group_y + 8.6)), module, DigitalSequencer::SEQUENCER_1_LENGTH_KNOB); dynamic_cast<Knob*>(L1)->snap = true; addParam(L1);
-    auto L2 = createParamCentered<Trimpot>(mm2px(Vec(button_group_x + (button_spacing * 1.0), button_group_y + 8.6)), module, DigitalSequencer::SEQUENCER_2_LENGTH_KNOB); dynamic_cast<Knob*>(L2)->snap = true; addParam(L2);
-    auto L3 = createParamCentered<Trimpot>(mm2px(Vec(button_group_x + (button_spacing * 2.0), button_group_y + 8.6)), module, DigitalSequencer::SEQUENCER_3_LENGTH_KNOB); dynamic_cast<Knob*>(L3)->snap = true; addParam(L3);
-    auto L4 = createParamCentered<Trimpot>(mm2px(Vec(button_group_x + (button_spacing * 3.0), button_group_y + 8.6)), module, DigitalSequencer::SEQUENCER_4_LENGTH_KNOB); dynamic_cast<Knob*>(L4)->snap = true; addParam(L4);
-    auto L5 = createParamCentered<Trimpot>(mm2px(Vec(button_group_x + (button_spacing * 4.0), button_group_y + 8.6)), module, DigitalSequencer::SEQUENCER_5_LENGTH_KNOB); dynamic_cast<Knob*>(L5)->snap = true; addParam(L5);
-    auto L6 = createParamCentered<Trimpot>(mm2px(Vec(button_group_x + (button_spacing * 5.0), button_group_y + 8.6)), module, DigitalSequencer::SEQUENCER_6_LENGTH_KNOB); dynamic_cast<Knob*>(L6)->snap = true; addParam(L6);
-=======
-    // add grime layer
-    /*
-    GrimeLayer *grime_layer = new GrimeLayer();
-    grime_layer->box.pos = Vec(20.042969,20.140625);
-    addChild(grime_layer);
-    */
->>>>>>> fc315db7
-
-    for(unsigned int i=0; i<NUMBER_OF_SEQUENCERS; i++)
-    {
-      LengthDisplay *length_display = new LengthDisplay();
-      length_display->sequencer_number = i;
-      length_display->box.pos = Vec(sequencer_selection_buttons_x[i], 331.0);
-      length_display->module = module;
-      addChild(length_display);
-    }
-  }
-
-  struct LengthDisplay : TransparentWidget
-  {
-    DigitalSequencer *module;
-    std::shared_ptr<Font> font;
-    unsigned int sequencer_number = 0;
-
-    void draw(const DrawArgs &args) override
-    {
-      const auto vg = args.vg;
-
-<<<<<<< HEAD
-=======
-      nvgSave(vg);
-
-      std::string text_to_display = "16";
-
-      if(module)
-      {
-        text_to_display = std::to_string(module->voltage_sequencers[sequencer_number].sequence_length);
-      }
-
-      std::shared_ptr<Font> font = APP->window->loadFont(asset::plugin(pluginInstance, "res/ShareTechMono-Regular.ttf"));
-    	if (font) {
-        nvgFontSize(vg, 9);
-        nvgFontFaceId(vg, font->handle);
-        nvgTextAlign(vg, NVG_ALIGN_CENTER);
-        nvgTextLetterSpacing(vg, -1);
-        nvgFillColor(vg, nvgRGBA(235, 229, 222, 240));
-        nvgText(vg, 0, 0, text_to_display.c_str(), NULL);
-    	}
-
-      nvgRestore(vg);
-    }
-  };
-
-  // Sample and Hold values
-  struct SampleAndHoldItem : MenuItem {
-    DigitalSequencer *module;
-    int sequencer_number = 0;
-
-    void onAction(const event::Action &e) override {
-      module->voltage_sequencers[sequencer_number].sample_and_hold ^= true; // flip the value
-    }
-  };
-
-  //
-  // INPUT SNAP MENUS
-  //
-
-  struct InputSnapValueItem : MenuItem {
-    DigitalSequencer *module;
-    int snap_division_index = 0;
-    int sequencer_number = 0;
-
-    void onAction(const event::Action &e) override {
-      module->voltage_sequencers[sequencer_number].snap_division_index = snap_division_index;
-    }
-  };
-
-  struct InputSnapItem : MenuItem {
-    DigitalSequencer *module;
-    int sequencer_number = 0;
-
-    Menu *createChildMenu() override {
-      Menu *menu = new Menu;
-
-      for (unsigned int i=0; i < NUMBER_OF_SNAP_DIVISIONS; i++)
-      {
-        InputSnapValueItem *input_snap_value_item = createMenuItem<InputSnapValueItem>(module->snap_division_names[i], CHECKMARK(module->voltage_sequencers[sequencer_number].snap_division_index == i));
-        input_snap_value_item->module = module;
-        input_snap_value_item->snap_division_index = i;
-        input_snap_value_item->sequencer_number = this->sequencer_number;
-        menu->addChild(input_snap_value_item);
-      }
-
-      return menu;
-    }
-  };
-
-  //
-  // OUTPUT RANGE MENUS
-  //
-
-  struct OutputRangeValueItem : MenuItem {
-    DigitalSequencer *module;
-    int range_index = 0;
-    int sequencer_number = 0;
-
-    void onAction(const event::Action &e) override {
-      module->voltage_sequencers[sequencer_number].voltage_range_index = range_index;
-    }
-  };
-
-  struct OutputRangeItem : MenuItem {
-    DigitalSequencer *module;
-    int sequencer_number = 0;
-
-    Menu *createChildMenu() override {
-      Menu *menu = new Menu;
-
-      for (unsigned int i=0; i < NUMBER_OF_VOLTAGE_RANGES; i++)
-      {
-        OutputRangeValueItem *output_range_value_menu_item = createMenuItem<OutputRangeValueItem>(module->voltage_range_names[i], CHECKMARK(module->voltage_sequencers[sequencer_number].voltage_range_index == i));
-        output_range_value_menu_item->module = module;
-        output_range_value_menu_item->range_index = i;
-        output_range_value_menu_item->sequencer_number = this->sequencer_number;
-        menu->addChild(output_range_value_menu_item);
-      }
-
-      return menu;
-    }
-  };
-
-  struct SequencerItem : MenuItem {
-    DigitalSequencer *module;
-    unsigned int sequencer_number = 0;
-
-    Menu *createChildMenu() override {
-      Menu *menu = new Menu;
-
-      OutputRangeItem *output_range_item = createMenuItem<OutputRangeItem>("Output Range", RIGHT_ARROW);
-      output_range_item->sequencer_number = this->sequencer_number;
-      output_range_item->module = module;
-      menu->addChild(output_range_item);
-
-      InputSnapItem *input_snap_item = createMenuItem<InputSnapItem>("Snap", RIGHT_ARROW);
-      input_snap_item->sequencer_number = this->sequencer_number;
-      input_snap_item->module = module;
-      menu->addChild(input_snap_item);
-
-      SampleAndHoldItem *sample_and_hold_item = createMenuItem<SampleAndHoldItem>("Sample & Hold", CHECKMARK(module->voltage_sequencers[sequencer_number].sample_and_hold));
-      sample_and_hold_item->sequencer_number = this->sequencer_number;
-      sample_and_hold_item->module = module;
-      menu->addChild(sample_and_hold_item);
-
-      return menu;
-    }
-  };
-
-  struct ResetOnNextOption : MenuItem {
-    DigitalSequencer *module;
-
-    void onAction(const event::Action &e) override {
-      module->legacy_reset = false;
-    }
-  };
-
-  struct ResetInstantOption : MenuItem {
-    DigitalSequencer *module;
-
-    void onAction(const event::Action &e) override {
-      module->legacy_reset = true;
-    }
-  };
-
-  struct ResetModeItem : MenuItem {
-    DigitalSequencer *module;
-
-    Menu *createChildMenu() override {
-      Menu *menu = new Menu;
-
-      ResetOnNextOption *reset_on_next = createMenuItem<ResetOnNextOption>("Next clock input.", CHECKMARK(! module->legacy_reset));
-      reset_on_next->module = module;
-      menu->addChild(reset_on_next);
-
-      ResetInstantOption *reset_instant = createMenuItem<ResetInstantOption>("Instant", CHECKMARK(module->legacy_reset));
-      reset_instant->module = module;
-      menu->addChild(reset_instant);
-
-      return menu;
-    }
-  };
-
-  struct QuickKeyMenu : MenuItem {
-    Menu *createChildMenu() override {
-      Menu *menu = new Menu;
-
-      menu->addChild(createMenuLabel("      f : Toggle Freeze Mode (for easy editing)"));
-      menu->addChild(createMenuLabel("      g : When frozen, press 'g' to send gate out"));
-      menu->addChild(createMenuLabel(""));
-      menu->addChild(createMenuLabel("      r : Randomize gate or voltage sequence"));
-      menu->addChild(createMenuLabel("      ↑ : Nudge up voltage for hovered step"));
-      menu->addChild(createMenuLabel("      ↓ : Nudge down voltage for hovered step"));
-      menu->addChild(createMenuLabel("      → : Shift hovered sequence to the right"));
-      menu->addChild(createMenuLabel("      ← : Shift hovered sequence to the left"));
-      menu->addChild(createMenuLabel("    1-6 : Quickly select active sequencer"));
-      menu->addChild(createMenuLabel("ctrl-c  : copy selected sequence"));
-      menu->addChild(createMenuLabel("ctrl-v  : paste selected sequence"));
-
-      return menu;
-    }
-  };
-
-  struct AllSequencersItem : MenuItem {
-
-  };
-
->>>>>>> fc315db7
-  void appendContextMenu(Menu *menu) override
-  {
-    DigitalSequencer *module = dynamic_cast<DigitalSequencer*>(this->module);
-    assert(module);
-
-    // Menu in development
-
-    menu->addChild(new MenuEntry); // For spacing only
-    menu->addChild(createMenuLabel("Sequencer Settings"));
-
-    // Add "all" sequencer settings
-    dseq::AllSequencersItem *all_sequencer_items;
-    all_sequencer_items = createMenuItem<dseq::AllSequencersItem>("All Sequencers", RIGHT_ARROW);
-    all_sequencer_items->module = module;
-    menu->addChild(all_sequencer_items);
-
-    // Add individual sequencer settings
-    dseq::SequencerItem *sequencer_items[6];
-
-    for(unsigned int i=0; i < NUMBER_OF_SEQUENCERS; i++)
-    {
-      sequencer_items[i] = createMenuItem<dseq::SequencerItem>("Sequencer #" + std::to_string(i + 1), RIGHT_ARROW);
-      sequencer_items[i]->module = module;
-      sequencer_items[i]->sequencer_number = i;
-      menu->addChild(sequencer_items[i]);
-    }
-
-    // Reset behavior
-    /*
-    LegacyResetOption *legacy_reset_option = createMenuItem<LegacyResetOption>("Legacy Reset", CHECKMARK(module->legacy_reset));
-    legacy_reset_option->module = module;
-    menu->addChild(legacy_reset_option);
-    */
-
-    dseq::ResetModeItem *reset_mode_item = createMenuItem<dseq::ResetModeItem>("Reset Mode", RIGHT_ARROW);
-    reset_mode_item->module = module;
-    menu->addChild(reset_mode_item);
-
-    menu->addChild(new MenuEntry); // For spacing only
-    menu->addChild(createMenuItem<dseq::QuickKeyMenu>("Quick Key Reference", RIGHT_ARROW));
-  }
-
-  void step() override {
-    ModuleWidget::step();
-  }
-
-  //
-  // Handler for keypresses that affect the entire module
-  //
-  void onHoverKey(const event::HoverKey &e) override
-  {
-      // Switch between seuences using the number keys 1-6
-      if (e.key >= GLFW_KEY_1 && e.key <= GLFW_KEY_6)
-      {
-
-        if(e.action == GLFW_PRESS)
-        {
-          unsigned int sequencer_number = e.key - 49;
-
-          // DEBUG(std::to_string(sequencer_number).c_str());
-          sequencer_number = clamp(sequencer_number,0,NUMBER_OF_SEQUENCERS-1);
-          module->selected_sequencer_index = sequencer_number;
-          e.consume(this);
-        }
-
-      }
-
-      if ((e.key == GLFW_KEY_F) && ((e.mods & RACK_MOD_MASK) != GLFW_MOD_CONTROL)) // F (no ctrl)
-      {
-        if(e.action == GLFW_PRESS)
-        {
-          module->frozen = ! module->frozen;
-          e.consume(this);
-        }
-      }
-
-
-      if ((e.key == GLFW_KEY_C) && ((e.mods & RACK_MOD_MASK) == GLFW_MOD_CONTROL)) // Control-C
-      {
-        if(e.action == GLFW_PRESS)
-        {
-          copy_sequencer_index = module->selected_sequencer_index;
-          e.consume(this);
-        }
-      }
-
-      if ((e.key == GLFW_KEY_V) && ((e.mods & RACK_MOD_MASK) == GLFW_MOD_CONTROL)) // Control-V
-      {
-        if(e.action == GLFW_PRESS)
-        {
-          if(copy_sequencer_index > -1)
-          {
-            module->copy(copy_sequencer_index, module->selected_sequencer_index);
-            e.consume(this);
-          }
-        }
-      }
-
-      #ifdef DEV_MODE
-        if(e.action == GLFW_PRESS && e.key == GLFW_KEY_P)
-        {
-          std::string debug_string = "mouse at: " + std::to_string(e.pos.x) + "," + std::to_string(e.pos.y);
-          DEBUG(debug_string.c_str());
-        }
-        ModuleWidget::onHoverKey(e);
-      #endif
-
-      ModuleWidget::onHoverKey(e);
-
-      // module->selected_voltage_sequencer->shiftRight();
-      // if((e.mods & RACK_MOD_MASK) == GLFW_MOD_SHIFT) module->selected_gate_sequencer->shiftRight();
-  }
-};
+#include "menus/AllSequencersItem.hpp"
+#include "menus/InputSnapItem.hpp"
+#include "menus/OutputRangeItem.hpp"
+#include "menus/QuickKeyMenu.hpp"
+#include "menus/ResetMenu.hpp"
+#include "menus/SampleAndHoldItem.hpp"
+#include "menus/SequencerItem.hpp"
+
+/*
+class TrimpotNoRandom : public Trimpot
+{
+public:
+  void randomize() override {} // do nothing. base class would actually randomize
+};
+*/
+
+/* Abandoning this front-panel control for now
+struct FreezeToggle : app::SvgSwitch {
+	FreezeToggle() {
+		addFrame(APP->window->loadSvg(asset::plugin(pluginInstance,"res/freeze-button-off.svg")));
+    addFrame(APP->window->loadSvg(asset::plugin(pluginInstance, "res/freeze-button-on.svg")));
+	};
+};
+*/
+
+struct DigitalSequencerWidget : VoxglitchModuleWidget
+{
+  DigitalSequencer* module;
+  int copy_sequencer_index = -1;
+
+  DigitalSequencerWidget(DigitalSequencer* module)
+  {
+    this->module = module;
+    setModule(module);
+    setPanel(APP->window->loadSvg(asset::plugin(pluginInstance, "res/digital_sequencer/digital_sequencer_front_panel.svg")));
+
+    PNGPanel *png_panel = new PNGPanel("res/digital_sequencer/digital_sequencer_baseplate_small.png", 182.88, 128.5);
+    addChild(png_panel);
+
+    // Add dust layer
+    // PNGPanel *dust_png_panel = new PNGPanel("res/digital_sequencer/dust_layer.png", 182.88, 128.5, .5);
+    // addChild(dust_png_panel);
+
+    // Add typography layer
+    std::shared_ptr<Svg> svg = APP->window->loadSvg(asset::plugin(pluginInstance, "res/digital_sequencer/digital_sequencer_typography.svg"));
+    VoxglitchPanel *voxglitch_panel = new VoxglitchPanel;
+    voxglitch_panel->setBackground(svg);
+    addChild(voxglitch_panel);
+
+    // Step
+    addInput(createInputCentered<VoxglitchInputPort>(Vec(41.827522,290.250732), module, DigitalSequencer::STEP_INPUT));
+
+    // Reset
+    addInput(createInputCentered<VoxglitchInputPort>(Vec(41.822453,349.650879), module, DigitalSequencer::RESET_INPUT));
+
+    // 6 step inputs
+    addInput(createInputCentered<VoxglitchInputPort>(Vec(102.700012,349.749878), module, DigitalSequencer::SEQUENCER_1_STEP_INPUT));
+    addInput(createInputCentered<VoxglitchInputPort>(Vec(140.200043,349.849854), module, DigitalSequencer::SEQUENCER_2_STEP_INPUT));
+    addInput(createInputCentered<VoxglitchInputPort>(Vec(177.550018,349.799866), module, DigitalSequencer::SEQUENCER_3_STEP_INPUT));
+    addInput(createInputCentered<VoxglitchInputPort>(Vec(214.900024,349.799805), module, DigitalSequencer::SEQUENCER_4_STEP_INPUT));
+    addInput(createInputCentered<VoxglitchInputPort>(Vec(252.350006,349.799866), module, DigitalSequencer::SEQUENCER_5_STEP_INPUT));
+    addInput(createInputCentered<VoxglitchInputPort>(Vec(289.549988,349.849915), module, DigitalSequencer::SEQUENCER_6_STEP_INPUT));
+
+    // step length attenuators
+    auto L1 = createParamCentered<VoxglitchAttenuator>(Vec(102.700012, 311.750000), module, DigitalSequencer::SEQUENCER_LENGTH_KNOBS + 0); dynamic_cast<Knob*>(L1)->snap = true; addParam(L1);
+    auto L2 = createParamCentered<VoxglitchAttenuator>(Vec(140.200043, 311.750000), module, DigitalSequencer::SEQUENCER_LENGTH_KNOBS + 1); dynamic_cast<Knob*>(L2)->snap = true; addParam(L2);
+    auto L3 = createParamCentered<VoxglitchAttenuator>(Vec(177.550018, 311.750000), module, DigitalSequencer::SEQUENCER_LENGTH_KNOBS + 2); dynamic_cast<Knob*>(L3)->snap = true; addParam(L3);
+    auto L4 = createParamCentered<VoxglitchAttenuator>(Vec(214.900024, 311.750000), module, DigitalSequencer::SEQUENCER_LENGTH_KNOBS + 3); dynamic_cast<Knob*>(L4)->snap = true; addParam(L4);
+    auto L5 = createParamCentered<VoxglitchAttenuator>(Vec(252.350006, 311.750000), module, DigitalSequencer::SEQUENCER_LENGTH_KNOBS + 4); dynamic_cast<Knob*>(L5)->snap = true; addParam(L5);
+    auto L6 = createParamCentered<VoxglitchAttenuator>(Vec(289.549988, 311.750000), module, DigitalSequencer::SEQUENCER_LENGTH_KNOBS + 5); dynamic_cast<Knob*>(L6)->snap = true; addParam(L6);
+
+    float sequencer_selection_buttons_x[NUMBER_OF_SEQUENCERS] = {
+      102.700012,
+      140.200043,
+      177.550018,
+      214.900024,
+      252.350006,
+      289.549988
+    };
+
+    // Sequence selection buttons
+    for(unsigned int i=0; i<NUMBER_OF_SEQUENCERS; i++)
+    {
+      addParam(createParamCentered<VoxglitchRoundLampSwitch>(Vec(sequencer_selection_buttons_x[i], 280.250000), module, DigitalSequencer::SEQUENCER_SELECTION_BUTTONS + i));
+    }
+
+    // CV outputs
+    addOutput(createOutputCentered<VoxglitchOutputPort>(Vec(359.299927,311.749878), module, DigitalSequencer::SEQ1_CV_OUTPUT));
+    addOutput(createOutputCentered<VoxglitchOutputPort>(Vec(389.449951,311.749878), module, DigitalSequencer::SEQ2_CV_OUTPUT));
+    addOutput(createOutputCentered<VoxglitchOutputPort>(Vec(419.799988,311.749878), module, DigitalSequencer::SEQ3_CV_OUTPUT));
+    addOutput(createOutputCentered<VoxglitchOutputPort>(Vec(450.049988,311.749878), module, DigitalSequencer::SEQ4_CV_OUTPUT));
+    addOutput(createOutputCentered<VoxglitchOutputPort>(Vec(480.449951,311.749878), module, DigitalSequencer::SEQ5_CV_OUTPUT));
+    addOutput(createOutputCentered<VoxglitchOutputPort>(Vec(510.599976,311.749878), module, DigitalSequencer::SEQ6_CV_OUTPUT));
+
+    // Gate outputs
+    addOutput(createOutputCentered<VoxglitchOutputPort>(Vec(359.299927,349.699890), module, DigitalSequencer::SEQ1_GATE_OUTPUT));
+    addOutput(createOutputCentered<VoxglitchOutputPort>(Vec(389.449951, 349.699890), module, DigitalSequencer::SEQ2_GATE_OUTPUT));
+    addOutput(createOutputCentered<VoxglitchOutputPort>(Vec(419.799988, 349.699890), module, DigitalSequencer::SEQ3_GATE_OUTPUT));
+    addOutput(createOutputCentered<VoxglitchOutputPort>(Vec(450.049988, 349.699890), module, DigitalSequencer::SEQ4_GATE_OUTPUT));
+    addOutput(createOutputCentered<VoxglitchOutputPort>(Vec(480.449951, 349.699890), module, DigitalSequencer::SEQ5_GATE_OUTPUT));
+    addOutput(createOutputCentered<VoxglitchOutputPort>(Vec(510.599976, 349.699890), module, DigitalSequencer::SEQ6_GATE_OUTPUT));
+
+    // Main voltage sequencer display
+    dseq::VoltageSequencerDisplay *voltage_sequencer_display = new dseq::VoltageSequencerDisplay();
+    voltage_sequencer_display->box.pos = mm2px(Vec(DRAW_AREA_POSITION_X, DRAW_AREA_POSITION_Y));
+    voltage_sequencer_display->module = module;
+    addChild(voltage_sequencer_display);
+
+    dseq::GateSequencerDisplay *gates_display = new dseq::GateSequencerDisplay();
+    gates_display->box.pos = mm2px(Vec(GATES_DRAW_AREA_POSITION_X, GATES_DRAW_AREA_POSITION_Y));
+    gates_display->module = module;
+    addChild(gates_display);
+
+    for(unsigned int i=0; i<NUMBER_OF_SEQUENCERS; i++)
+    {
+      LengthDisplay *length_display = new LengthDisplay();
+      length_display->sequencer_number = i;
+      length_display->box.pos = Vec(sequencer_selection_buttons_x[i], 331.0);
+      length_display->module = module;
+      addChild(length_display);
+    }
+  }
+
+  struct LengthDisplay : TransparentWidget
+  {
+    DigitalSequencer *module;
+    std::shared_ptr<Font> font;
+    unsigned int sequencer_number = 0;
+
+    void draw(const DrawArgs &args) override
+    {
+      const auto vg = args.vg;
+
+      nvgSave(vg);
+
+      std::string text_to_display = "16";
+
+      if(module)
+      {
+        text_to_display = std::to_string(module->voltage_sequencers[sequencer_number].sequence_length);
+      }
+
+      std::shared_ptr<Font> font = APP->window->loadFont(asset::plugin(pluginInstance, "res/ShareTechMono-Regular.ttf"));
+    	if (font) {
+        nvgFontSize(vg, 9);
+        nvgFontFaceId(vg, font->handle);
+        nvgTextAlign(vg, NVG_ALIGN_CENTER);
+        nvgTextLetterSpacing(vg, -1);
+        nvgFillColor(vg, nvgRGBA(235, 229, 222, 240));
+        nvgText(vg, 0, 0, text_to_display.c_str(), NULL);
+    	}
+
+      nvgRestore(vg);
+    }
+  };
+
+  // Sample and Hold values
+  struct SampleAndHoldItem : MenuItem {
+    DigitalSequencer *module;
+    int sequencer_number = 0;
+
+    void onAction(const event::Action &e) override {
+      module->voltage_sequencers[sequencer_number].sample_and_hold ^= true; // flip the value
+    }
+  };
+
+  //
+  // INPUT SNAP MENUS
+  //
+
+  struct InputSnapValueItem : MenuItem {
+    DigitalSequencer *module;
+    int snap_division_index = 0;
+    int sequencer_number = 0;
+
+    void onAction(const event::Action &e) override {
+      module->voltage_sequencers[sequencer_number].snap_division_index = snap_division_index;
+    }
+  };
+
+  struct InputSnapItem : MenuItem {
+    DigitalSequencer *module;
+    int sequencer_number = 0;
+
+    Menu *createChildMenu() override {
+      Menu *menu = new Menu;
+
+      for (unsigned int i=0; i < NUMBER_OF_SNAP_DIVISIONS; i++)
+      {
+        InputSnapValueItem *input_snap_value_item = createMenuItem<InputSnapValueItem>(module->snap_division_names[i], CHECKMARK(module->voltage_sequencers[sequencer_number].snap_division_index == i));
+        input_snap_value_item->module = module;
+        input_snap_value_item->snap_division_index = i;
+        input_snap_value_item->sequencer_number = this->sequencer_number;
+        menu->addChild(input_snap_value_item);
+      }
+
+      return menu;
+    }
+  };
+
+  //
+  // OUTPUT RANGE MENUS
+  //
+
+  struct OutputRangeValueItem : MenuItem {
+    DigitalSequencer *module;
+    int range_index = 0;
+    int sequencer_number = 0;
+
+    void onAction(const event::Action &e) override {
+      module->voltage_sequencers[sequencer_number].voltage_range_index = range_index;
+    }
+  };
+
+  struct OutputRangeItem : MenuItem {
+    DigitalSequencer *module;
+    int sequencer_number = 0;
+
+    Menu *createChildMenu() override {
+      Menu *menu = new Menu;
+
+      for (unsigned int i=0; i < NUMBER_OF_VOLTAGE_RANGES; i++)
+      {
+        OutputRangeValueItem *output_range_value_menu_item = createMenuItem<OutputRangeValueItem>(module->voltage_range_names[i], CHECKMARK(module->voltage_sequencers[sequencer_number].voltage_range_index == i));
+        output_range_value_menu_item->module = module;
+        output_range_value_menu_item->range_index = i;
+        output_range_value_menu_item->sequencer_number = this->sequencer_number;
+        menu->addChild(output_range_value_menu_item);
+      }
+
+      return menu;
+    }
+  };
+
+  struct SequencerItem : MenuItem {
+    DigitalSequencer *module;
+    unsigned int sequencer_number = 0;
+
+    Menu *createChildMenu() override {
+      Menu *menu = new Menu;
+
+      OutputRangeItem *output_range_item = createMenuItem<OutputRangeItem>("Output Range", RIGHT_ARROW);
+      output_range_item->sequencer_number = this->sequencer_number;
+      output_range_item->module = module;
+      menu->addChild(output_range_item);
+
+      InputSnapItem *input_snap_item = createMenuItem<InputSnapItem>("Snap", RIGHT_ARROW);
+      input_snap_item->sequencer_number = this->sequencer_number;
+      input_snap_item->module = module;
+      menu->addChild(input_snap_item);
+
+      SampleAndHoldItem *sample_and_hold_item = createMenuItem<SampleAndHoldItem>("Sample & Hold", CHECKMARK(module->voltage_sequencers[sequencer_number].sample_and_hold));
+      sample_and_hold_item->sequencer_number = this->sequencer_number;
+      sample_and_hold_item->module = module;
+      menu->addChild(sample_and_hold_item);
+
+      return menu;
+    }
+  };
+
+  struct ResetOnNextOption : MenuItem {
+    DigitalSequencer *module;
+
+    void onAction(const event::Action &e) override {
+      module->legacy_reset = false;
+    }
+  };
+
+  struct ResetInstantOption : MenuItem {
+    DigitalSequencer *module;
+
+    void onAction(const event::Action &e) override {
+      module->legacy_reset = true;
+    }
+  };
+
+  struct ResetModeItem : MenuItem {
+    DigitalSequencer *module;
+
+    Menu *createChildMenu() override {
+      Menu *menu = new Menu;
+
+      ResetOnNextOption *reset_on_next = createMenuItem<ResetOnNextOption>("Next clock input.", CHECKMARK(! module->legacy_reset));
+      reset_on_next->module = module;
+      menu->addChild(reset_on_next);
+
+      ResetInstantOption *reset_instant = createMenuItem<ResetInstantOption>("Instant", CHECKMARK(module->legacy_reset));
+      reset_instant->module = module;
+      menu->addChild(reset_instant);
+
+      return menu;
+    }
+  };
+
+  struct QuickKeyMenu : MenuItem {
+    Menu *createChildMenu() override {
+      Menu *menu = new Menu;
+
+      menu->addChild(createMenuLabel("      f : Toggle Freeze Mode (for easy editing)"));
+      menu->addChild(createMenuLabel("      g : When frozen, press 'g' to send gate out"));
+      menu->addChild(createMenuLabel(""));
+      menu->addChild(createMenuLabel("      r : Randomize gate or voltage sequence"));
+      menu->addChild(createMenuLabel("      ↑ : Nudge up voltage for hovered step"));
+      menu->addChild(createMenuLabel("      ↓ : Nudge down voltage for hovered step"));
+      menu->addChild(createMenuLabel("      → : Shift hovered sequence to the right"));
+      menu->addChild(createMenuLabel("      ← : Shift hovered sequence to the left"));
+      menu->addChild(createMenuLabel("    1-6 : Quickly select active sequencer"));
+      menu->addChild(createMenuLabel("ctrl-c  : copy selected sequence"));
+      menu->addChild(createMenuLabel("ctrl-v  : paste selected sequence"));
+
+      return menu;
+    }
+  };
+
+  struct AllSequencersItem : MenuItem {
+
+  };
+
+  void appendContextMenu(Menu *menu) override
+  {
+    DigitalSequencer *module = dynamic_cast<DigitalSequencer*>(this->module);
+    assert(module);
+
+    // Menu in development
+
+    menu->addChild(new MenuEntry); // For spacing only
+    menu->addChild(createMenuLabel("Sequencer Settings"));
+
+    // Add "all" sequencer settings
+    dseq::AllSequencersItem *all_sequencer_items;
+    all_sequencer_items = createMenuItem<dseq::AllSequencersItem>("All Sequencers", RIGHT_ARROW);
+    all_sequencer_items->module = module;
+    menu->addChild(all_sequencer_items);
+
+    // Add individual sequencer settings
+    dseq::SequencerItem *sequencer_items[6];
+
+    for(unsigned int i=0; i < NUMBER_OF_SEQUENCERS; i++)
+    {
+      sequencer_items[i] = createMenuItem<dseq::SequencerItem>("Sequencer #" + std::to_string(i + 1), RIGHT_ARROW);
+      sequencer_items[i]->module = module;
+      sequencer_items[i]->sequencer_number = i;
+      menu->addChild(sequencer_items[i]);
+    }
+
+    // Reset behavior
+    /*
+    LegacyResetOption *legacy_reset_option = createMenuItem<LegacyResetOption>("Legacy Reset", CHECKMARK(module->legacy_reset));
+    legacy_reset_option->module = module;
+    menu->addChild(legacy_reset_option);
+    */
+
+    dseq::ResetModeItem *reset_mode_item = createMenuItem<dseq::ResetModeItem>("Reset Mode", RIGHT_ARROW);
+    reset_mode_item->module = module;
+    menu->addChild(reset_mode_item);
+
+    menu->addChild(new MenuEntry); // For spacing only
+    menu->addChild(createMenuItem<dseq::QuickKeyMenu>("Quick Key Reference", RIGHT_ARROW));
+  }
+
+  void step() override {
+    ModuleWidget::step();
+  }
+
+  //
+  // Handler for keypresses that affect the entire module
+  //
+  void onHoverKey(const event::HoverKey &e) override
+  {
+      // Switch between seuences using the number keys 1-6
+      if (e.key >= GLFW_KEY_1 && e.key <= GLFW_KEY_6)
+      {
+
+        if(e.action == GLFW_PRESS)
+        {
+          unsigned int sequencer_number = e.key - 49;
+
+          // DEBUG(std::to_string(sequencer_number).c_str());
+          sequencer_number = clamp(sequencer_number,0,NUMBER_OF_SEQUENCERS-1);
+          module->selected_sequencer_index = sequencer_number;
+          e.consume(this);
+        }
+
+      }
+
+      if ((e.key == GLFW_KEY_F) && ((e.mods & RACK_MOD_MASK) != GLFW_MOD_CONTROL)) // F (no ctrl)
+      {
+        if(e.action == GLFW_PRESS)
+        {
+          module->frozen = ! module->frozen;
+          e.consume(this);
+        }
+      }
+
+
+      if ((e.key == GLFW_KEY_C) && ((e.mods & RACK_MOD_MASK) == GLFW_MOD_CONTROL)) // Control-C
+      {
+        if(e.action == GLFW_PRESS)
+        {
+          copy_sequencer_index = module->selected_sequencer_index;
+          e.consume(this);
+        }
+      }
+
+      if ((e.key == GLFW_KEY_V) && ((e.mods & RACK_MOD_MASK) == GLFW_MOD_CONTROL)) // Control-V
+      {
+        if(e.action == GLFW_PRESS)
+        {
+          if(copy_sequencer_index > -1)
+          {
+            module->copy(copy_sequencer_index, module->selected_sequencer_index);
+            e.consume(this);
+          }
+        }
+      }
+
+      #ifdef DEV_MODE
+        if(e.action == GLFW_PRESS && e.key == GLFW_KEY_P)
+        {
+          std::string debug_string = "mouse at: " + std::to_string(e.pos.x) + "," + std::to_string(e.pos.y);
+          DEBUG(debug_string.c_str());
+        }
+        ModuleWidget::onHoverKey(e);
+      #endif
+
+      ModuleWidget::onHoverKey(e);
+
+      // module->selected_voltage_sequencer->shiftRight();
+      // if((e.mods & RACK_MOD_MASK) == GLFW_MOD_SHIFT) module->selected_gate_sequencer->shiftRight();
+  }
+};