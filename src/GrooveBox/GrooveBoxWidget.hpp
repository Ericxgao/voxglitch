//
// mm2px 2.952756

#include <componentlibrary.hpp>
#include "widgets/RangeGrabbers.hpp"
#include "widgets/ParameterKnob.hpp"
#include "widgets/GrooveboxSmallLight.hpp"

#include "widgets/GrooveboxStepButton.hpp"
#include "widgets/GrooveboxSoftButton.hpp"
#include "widgets/GrooveboxParameterButton.hpp"
#include "widgets/GrooveboxMemoryButton.hpp"
#include "widgets/SequenceLengthWidget.hpp"

#include "widgets/LCDDisplay.hpp"
#include "widgets/LCDSampleDisplay.hpp"
#include "widgets/LCDRatchetDisplay.hpp"
#include "widgets/LCDTrackDisplay.hpp"

float function_button_left_col_X = 18.2;
float function_button_col_Xstep = 81.26; // 81.16;
float function_button_top_row_Y = 333.5; // 332.6;
float function_button_row_Ystep = 26.15; // 28.0;
float function_button_positions[NUMBER_OF_PARAMETER_LOCKS][2] = {
    {function_button_left_col_X, function_button_top_row_Y}, // FUNCTION_VOLUME
    {function_button_left_col_X + function_button_col_Xstep, function_button_top_row_Y},
    {function_button_left_col_X + function_button_col_Xstep * 2, function_button_top_row_Y},
    {function_button_left_col_X + function_button_col_Xstep * 3, function_button_top_row_Y},
    {function_button_left_col_X + function_button_col_Xstep * 4, function_button_top_row_Y},
    {function_button_left_col_X + function_button_col_Xstep * 5, function_button_top_row_Y},
    {function_button_left_col_X + function_button_col_Xstep * 6, function_button_top_row_Y},
    {function_button_left_col_X + function_button_col_Xstep * 7, function_button_top_row_Y},

    {function_button_left_col_X, function_button_top_row_Y + function_button_row_Ystep},
    {function_button_left_col_X + function_button_col_Xstep, function_button_top_row_Y + function_button_row_Ystep},
    {function_button_left_col_X + function_button_col_Xstep * 2, function_button_top_row_Y + function_button_row_Ystep},
    {function_button_left_col_X + function_button_col_Xstep * 3, function_button_top_row_Y + function_button_row_Ystep},
    {function_button_left_col_X + function_button_col_Xstep * 4, function_button_top_row_Y + function_button_row_Ystep},
    {function_button_left_col_X + function_button_col_Xstep * 5, function_button_top_row_Y + function_button_row_Ystep},
    {function_button_left_col_X + function_button_col_Xstep * 6, function_button_top_row_Y + function_button_row_Ystep},
    {function_button_left_col_X + function_button_col_Xstep * 7, function_button_top_row_Y + function_button_row_Ystep}};

bool dummy_boolean = false;

struct ModdedCL1362 : SvgPort
{
    ModdedCL1362()
    {
        setSvg(APP->window->loadSvg(asset::plugin(pluginInstance, "res/components/modded_CL1362.svg")));
    }
};

struct LoadSamplesFromFolderMenuItem : MenuItem
{
    GrooveBox *module;
    unsigned int track_number = 0;

    void onAction(const event::Action &e) override
    {
#ifdef USING_CARDINAL_NOT_RACK
        GrooveBox *module = this->module;
        async_dialog_filebrowser(false, NULL, module->samples_root_dir.c_str(), "Load folder", [module](char *path)
                                 {
			if(path){
				pathSelected(module, std::string(path));
				free(path);
			} });
#else
        pathSelected(module, module->selectPathVCV());
#endif
    }

    static void pathSelected(GrooveBox *module, std::string path)
    {
        if (path != "")
        {
            std::vector<std::string> dirList = system::getEntries(path);

            unsigned int i = 0;

            for (auto entry : dirList)
            {
                if (
                    // Something happened in Rack 2 where the extension started to include
                    // the ".", so I decided to check for both versions, just in case.
                    (rack::string::lowercase(system::getExtension(entry)) == "wav") ||
                    (rack::string::lowercase(system::getExtension(entry)) == ".wav"))
                {
                    if (i < NUMBER_OF_TRACKS)
                    {
                        module->sample_players[i].loadSample(std::string(entry));
                        module->loaded_filenames[i] = module->sample_players[i].getFilename();
                        i++;
                    }
                }
            }

            module->setRoot(path);
        }
    }
};

struct LoadSampleMenuItem : MenuItem
{
    GrooveBox *module;
    unsigned int track_number = 0;

    void onAction(const event::Action &e) override
    {
#ifdef USING_CARDINAL_NOT_RACK
        GrooveBox *module = this->module;
        unsigned int track_number = this->track_number;
        async_dialog_filebrowser(false, NULL, module->samples_root_dir.c_str(), "Load sample", [module, track_number](char *filename)
                                 {
      if(filename)
      {
        fileSelected(module, track_number, std::string(filename));
        free(filename);
      } });
#else
        fileSelected(module, this->track_number, module->selectFileVCV());
#endif
    }

    static void fileSelected(GrooveBox *module, unsigned int track_number, std::string filename)
    {
        if (filename != "")
        {
            module->sample_players[track_number].loadSample(filename);
            module->loaded_filenames[track_number] = module->sample_players[track_number].getFilename();
            module->setRoot(filename);
        }
    }
};

struct GrooveBoxWidget : VoxglitchSamplerModuleWidget
{
    GrooveBoxWidget(GrooveBox *module)
    {
        setModule(module);
        setPanel(APP->window->loadSvg(asset::plugin(pluginInstance, "res/groovebox/groove_box_front_panel.svg")));

        PanelHelper panelHelper(this);
        panelHelper.loadPanel(
            asset::plugin(pluginInstance, "res/groovebox/groove_box_front_panel.svg"),
            asset::plugin(pluginInstance, "res/groovebox/groove_box_front_panel-dark.svg")
        );

        addInput(createInputCentered<VoxglitchInputPort>(panelHelper.findNamed("clock_input"), module, GrooveBox::STEP_INPUT));
        addInput(createInputCentered<VoxglitchInputPort>(panelHelper.findNamed("reset_input"), module, GrooveBox::RESET_INPUT));
        addInput(createInputCentered<VoxglitchInputPort>(panelHelper.findNamed("mem_input"), module, GrooveBox::MEM_INPUT));

        // sequence length indicator
        SequenceLengthWidget *sequence_length_widget = new SequenceLengthWidget();
        sequence_length_widget->setPosition(Vec(button_positions[0][0] - 10, button_positions[0][1] - 31));
        sequence_length_widget->module = module;
        addChild(sequence_length_widget);

        RangeGrabberLeftWidget *range_grabber_left_widget = new RangeGrabberLeftWidget();
        // range_grabber_left_widget->setPosition(Vec(button_positions[0][0] - range_grabber_left_widget->radius, button_positions[0][1] - 25 - range_grabber_left_widget->radius));
        range_grabber_left_widget->setPosition(Vec(button_positions[0][0] - range_grabber_left_widget->radius, button_positions[0][1] - 25 - range_grabber_left_widget->radius));
        range_grabber_left_widget->module = module;
        addChild(range_grabber_left_widget);

        RangeGrabberRightWidget *range_grabber_right_widget = new RangeGrabberRightWidget();
        range_grabber_right_widget->setPosition(Vec(button_positions[0][0] - range_grabber_right_widget->radius, button_positions[0][1] - 25 - range_grabber_right_widget->radius));
        range_grabber_right_widget->module = module;
        addChild(range_grabber_right_widget);

        //
        // Step button related stuff
        //
        for (unsigned int i = 0; i < NUMBER_OF_STEPS; i++)
        {
            //
            // Drum step buttons
            //

            Vec pos = panelHelper.findNamed("step_button_" + std::to_string(i+1));

            GrooveboxStepButton *step_button = createParamCentered<GrooveboxStepButton>(pos, module, GrooveBox::DRUM_PADS + i);
            step_button->module = module;
            step_button->index = i;
            addParam(step_button);

            //
            // Step location indicators
            //
            GrooveboxSmallLight *step_light_widget = new GrooveboxSmallLight((module) ? &module->light_booleans[i] : &dummy_boolean);
            step_light_widget->box.pos = Vec(button_positions[i][0] - (step_light_widget->box.size.x / 2.0), button_positions[i][1] - 25 - (step_light_widget->box.size.y / 2.0));
            addChild(step_light_widget);

            //
            // Create parameter knobs for each step
            //
            ParameterKnob *knob = createParamCentered<ParameterKnob>(Vec(button_positions[i][0], button_positions[i][1] + 35.65), module, GrooveBox::STEP_KNOBS + i);
            knob->module = module;
            knob->parameter_index = GrooveBox::STEP_KNOBS + i;
            knob->step = i;
            addParam(knob);
        }

        for (unsigned int parameter_slot = 0; parameter_slot < NUMBER_OF_PARAMETER_LOCKS; parameter_slot++)
        {
            unsigned int parameter_index = parameter_slots[parameter_slot];

            float x = function_button_positions[parameter_slot][0];
            float y = function_button_positions[parameter_slot][1];

            GrooveboxParameterButton *groovebox_parameter_button = createParamCentered<GrooveboxParameterButton>(Vec(x, y), module, GrooveBox::PARAMETER_LOCK_BUTTONS + parameter_index);
            groovebox_parameter_button->parameter_index = parameter_index;
            groovebox_parameter_button->parameter_slot = parameter_slot;
            groovebox_parameter_button->module = module;
            addParam(groovebox_parameter_button);
        }

        // Individual track outputs
        for (unsigned int i = 0; i < (NUMBER_OF_TRACKS * 2); i++)
        {
            addOutput(createOutputCentered<ModdedCL1362>(mm2px(Vec(10 + (i * 11), 6)), module, GrooveBox::TRACK_OUTPUTS + i));
        }

        // Mix output L/R
        addOutput(createOutputCentered<ModdedCL1362>(mm2px(Vec(202.25, 6)), module, GrooveBox::AUDIO_OUTPUT_LEFT));
        addOutput(createOutputCentered<ModdedCL1362>(mm2px(Vec(213.25, 6)), module, GrooveBox::AUDIO_OUTPUT_RIGHT));

        // Master volume
        addParam(createParamCentered<Trimpot>(mm2px(Vec(188.8465, 6)), module, GrooveBox::MASTER_VOLUME));

        //
        // Memory buttons
        //
        for (unsigned int i = 0; i < NUMBER_OF_MEMORY_SLOTS; i++)
        {
            Vec pos = panelHelper.findNamed("memory_button_" + std::to_string(i+1));

            GrooveboxMemoryButton *groovebox_memory_button = createParamCentered<GrooveboxMemoryButton>(pos, module, GrooveBox::MEMORY_SLOT_BUTTONS + i);
            groovebox_memory_button->module = module;
            groovebox_memory_button->memory_slot = i;
            addParam(groovebox_memory_button);
        }

        GrooveboxSoftButton *copy_button = createParamCentered<GrooveboxSoftButton>(panelHelper.findNamed("copy_button"), module, GrooveBox::COPY_BUTTON);
        copy_button->momentary = true;
        addParam(copy_button);

        GrooveboxSoftButton *paste_button = createParamCentered<GrooveboxSoftButton>(panelHelper.findNamed("paste_button"), module, GrooveBox::PASTE_BUTTON);
        paste_button->momentary = true;
        addParam(paste_button);

        //
        // LCD displays
        //

        LCDTrackDisplay *lcd_track_display = new LCDTrackDisplay(module);
        addChild(lcd_track_display);

        if (module) // skip these when viewinng the module in the library
        {
            LCDSampleDisplay *lcd_sample_display = new LCDSampleDisplay(module);
            addChild(lcd_sample_display);

            LCDRatchetDisplay *lcd_ratchet_display = new LCDRatchetDisplay(module);
            addChild(lcd_ratchet_display);
        }
    }

    void onHoverKey(const event::HoverKey &e) override
    {
        GrooveBox *module = dynamic_cast<GrooveBox *>(this->module);
        assert(module);

        module->shift_key = ((e.mods & RACK_MOD_MASK) & GLFW_MOD_SHIFT);

        ModuleWidget::onHoverKey(e);
    }

    void appendContextMenu(Menu *menu) override
    {
        GrooveBox *module = dynamic_cast<GrooveBox *>(this->module);
        assert(module);

        menu->addChild(new MenuSeparator()); // For spacing only
        menu->addChild(createMenuLabel("GrooveBox"));

        // Initialize module
        InitializeMenuItem *initialize_menu_item = createMenuItem<InitializeMenuItem>("Initialize", RIGHT_ARROW);
        initialize_menu_item->module = module;
        menu->addChild(initialize_menu_item);

        // Track actions menu
        TracksMenu *tracks_menu = createMenuItem<TracksMenu>("Tracks", RIGHT_ARROW);
        tracks_menu->module = module;
        menu->addChild(tracks_menu);

        // All Track actions menu
        AllTracksMenu *all_tracks_menu = createMenuItem<AllTracksMenu>("All Tracks", RIGHT_ARROW);
        all_tracks_menu->module = module;
        menu->addChild(all_tracks_menu);

        // LCD color theme
        LCDColorThemeMenu *lcd_color_theme_menu = createMenuItem<LCDColorThemeMenu>("LCD Color Theme", RIGHT_ARROW);
        lcd_color_theme_menu->module = module;
        menu->addChild(lcd_color_theme_menu);

        //
        // Start sample selection menu options
        //
        menu->addChild(new MenuSeparator()); // For spacing only
        menu->addChild(createMenuLabel("Load individual samples"));

        //
        // Add the sample slots to the right-click context menu
        //
        for (int i = 0; i < NUMBER_OF_TRACKS; i++)
        {
            LoadSampleMenuItem *menu_item_load_sample = new LoadSampleMenuItem();
            menu_item_load_sample->track_number = i;
            menu_item_load_sample->text = std::to_string(i + 1) + ": " + module->sample_players[i].getFilename();
            menu_item_load_sample->module = module;
            menu->addChild(menu_item_load_sample);
        }

        // Add spacer
        menu->addChild(createMenuLabel("Or.."));

        // Add menu item for loading samples from a folder
        LoadSamplesFromFolderMenuItem *menu_item_load_folder = new LoadSamplesFromFolderMenuItem();
        menu_item_load_folder->text = "Load first 8 WAV files from a folder";
        menu_item_load_folder->module = module;
        menu->addChild(menu_item_load_folder);

        menu->addChild(createMenuLabel("Or.. Double click on a track window"));
        menu->addChild(createMenuLabel("to select a sample for that track."));

        menu->addChild(new MenuSeparator());

        // Export Kit
        ExportKitMenuItem *export_kit_menu_item = createMenuItem<ExportKitMenuItem>("Export Kit");
        export_kit_menu_item->module = module;
        menu->addChild(export_kit_menu_item);

        // Import Kit
        ImportKitMenuItem *import_kit_menu_item = createMenuItem<ImportKitMenuItem>("Import Kit");
        import_kit_menu_item->module = module;
        menu->addChild(import_kit_menu_item);

        menu->addChild(new MenuSeparator()); // For spacing only

        // Add interpolation menu from vgLib-1.0/VoxglitchSamplerModuleWidget.hpp
        menu->addChild(createMenuLabel("Audio Quality"));
        SampleInterpolationMenuItem *sample_interpolation_menu_item = createMenuItem<SampleInterpolationMenuItem>("Interpolation", RIGHT_ARROW);
        sample_interpolation_menu_item->module = module;
        menu->addChild(sample_interpolation_menu_item);
    }

<<<<<<< HEAD
    // Add spacer
    menu->addChild(createMenuLabel("Or.."));

    // Add menu item for loading samples from a folder
    LoadSamplesFromFolderMenuItem *menu_item_load_folder = new LoadSamplesFromFolderMenuItem();
    menu_item_load_folder->text = "Load first 8 WAV files from a folder";
    menu_item_load_folder->module = module;
    menu->addChild(menu_item_load_folder);

    menu->addChild(createMenuLabel("Or.. Double click on a track window"));
    menu->addChild(createMenuLabel("to select a sample for that track."));

    menu->addChild(new MenuSeparator());
    
    // Export Kit
    ExportKitMenuItem *export_kit_menu_item = createMenuItem<ExportKitMenuItem>("Export Kit");
    export_kit_menu_item->module = module;
    menu->addChild(export_kit_menu_item);

    // Import Kit
    ImportKitMenuItem *import_kit_menu_item = createMenuItem<ImportKitMenuItem>("Import Kit");
    import_kit_menu_item->module = module;
    menu->addChild(import_kit_menu_item);

    menu->addChild(new MenuSeparator()); // For spacing only

    // Add interpolation menu from vgLib-1.0/VoxglitchSamplerModuleWidget.hpp
    menu->addChild(createMenuLabel("Audio Quality"));
    SampleInterpolationMenuItem *sample_interpolation_menu_item = createMenuItem<SampleInterpolationMenuItem>("Interpolation", RIGHT_ARROW);
    sample_interpolation_menu_item->module = module;
    menu->addChild(sample_interpolation_menu_item);
  }

  // =================================================================
  // MENUS
  // =================================================================

  struct InitializeConfirmMenuItem : MenuItem
  {
    GrooveBox *module;
=======
    // =================================================================
    // MENUS
    // =================================================================
>>>>>>> 479e9568

    struct InitializeConfirmMenuItem : MenuItem
    {
        GrooveBox *module;

        void onAction(const event::Action &e) override
        {
            module->initialize();
        }
    };

    struct InitializeMenuItem : MenuItem
    {
        GrooveBox *module;

        Menu *createChildMenu() override
        {
            Menu *menu = new Menu;

            menu->addChild(createMenuLabel("This will clear ALL of the module's data.  Are you sure??"));

            InitializeConfirmMenuItem *initialize_confirm_menu_item = createMenuItem<InitializeConfirmMenuItem>("YES");
            initialize_confirm_menu_item->module = module;
            menu->addChild(initialize_confirm_menu_item);
            return menu;
        }
    };

    struct SamplePositionSnapValueItem : MenuItem
    {
        GrooveBox *module;
        unsigned int sample_position_snap_index = 0;
        unsigned int track_index = 0;

        void onAction(const event::Action &e) override
        {
            module->sample_position_snap_indexes[track_index] = sample_position_snap_index;
            module->setSamplePositionSnapIndex(sample_position_snap_index, track_index);
        }
    };

    struct SamplePositionSnapMenuItem : MenuItem
    {
        GrooveBox *module;
        unsigned int track_index = 0;

        Menu *createChildMenu() override
        {
            Menu *menu = new Menu;

            for (unsigned int i = 0; i < NUMBER_OF_SAMPLE_POSITION_SNAP_OPTIONS; i++)
            {
                SamplePositionSnapValueItem *sample_position_snap_value_item = createMenuItem<SamplePositionSnapValueItem>(sample_position_snap_names[i], CHECKMARK(module->sample_position_snap_indexes[track_index] == i));
                sample_position_snap_value_item->module = module;
                sample_position_snap_value_item->sample_position_snap_index = i;
                sample_position_snap_value_item->track_index = this->track_index;
                menu->addChild(sample_position_snap_value_item);
            }

            return menu;
        }
    };

    struct ClearMenuItem : MenuItem
    {
        GrooveBox *module;
        int track_index = 0;

        void onAction(const event::Action &e) override
        {
            module->selected_memory_slot->tracks[track_index].clear();
            module->updatePanelControls();
        }
    };

    struct UnassignSampleMenuItem : MenuItem
    {
        GrooveBox *module;
        int track_index = 0;

        void onAction(const event::Action &e) override
        {
            module->unassignSample(track_index);
        }
    };

    struct TrackMenuItem : MenuItem
    {
        GrooveBox *module;
        unsigned int track_index = 0;

        Menu *createChildMenu() override
        {
            Menu *menu = new Menu;

            SamplePositionSnapMenuItem *sample_position_snap_menu_item = createMenuItem<SamplePositionSnapMenuItem>("Sample Position Snap Division", RIGHT_ARROW);
            sample_position_snap_menu_item->track_index = this->track_index;
            sample_position_snap_menu_item->module = module;
            menu->addChild(sample_position_snap_menu_item);

            ClearMenuItem *clear_menu_item = createMenuItem<ClearMenuItem>("Clear Track Data");
            clear_menu_item->track_index = this->track_index;
            clear_menu_item->module = module;
            menu->addChild(clear_menu_item);

            UnassignSampleMenuItem *unassign_sample_menu_item = createMenuItem<UnassignSampleMenuItem>("Unassign Sample");
            unassign_sample_menu_item->track_index = this->track_index;
            unassign_sample_menu_item->module = module;
            menu->addChild(unassign_sample_menu_item);

            return menu;
        }
    };

    struct TracksMenu : MenuItem
    {
        GrooveBox *module;

        Menu *createChildMenu() override
        {
            Menu *menu = new Menu;
            TrackMenuItem *track_menu_items[NUMBER_OF_TRACKS];

            for (unsigned int i = 0; i < NUMBER_OF_TRACKS; i++)
            {
                track_menu_items[i] = createMenuItem<TrackMenuItem>("Track #" + std::to_string(i + 1), RIGHT_ARROW);
                track_menu_items[i]->module = module;
                track_menu_items[i]->track_index = i;
                menu->addChild(track_menu_items[i]);
            }

            return menu;
        }
    };

    struct ShiftActionValueItem : MenuItem
    {
        GrooveBox *module;
        int direction = 0; // 1 == left, -1 == right

        void onAction(const event::Action &e) override
        {
            module->shiftAllTracks(direction);
        }
    };

    struct ShiftActionMenuItem : MenuItem
    {
        GrooveBox *module;

        Menu *createChildMenu() override
        {
            Menu *menu = new Menu;

            ShiftActionValueItem *shift_action_left = createMenuItem<ShiftActionValueItem>("Shift Left");
            shift_action_left->module = module;
            shift_action_left->direction = 1;
            menu->addChild(shift_action_left);

            ShiftActionValueItem *shift_action_right = createMenuItem<ShiftActionValueItem>("Shift Right");
            shift_action_right->module = module;
            shift_action_right->direction = -1;
            menu->addChild(shift_action_right);

            return menu;
        }
    };

    struct AllTracksMenu : MenuItem
    {
        GrooveBox *module;

        Menu *createChildMenu() override
        {
            Menu *menu = new Menu;

            ShiftActionMenuItem *shift_action_menu_item = createMenuItem<ShiftActionMenuItem>("Shift All Sequences", RIGHT_ARROW);
            shift_action_menu_item->module = module;
            menu->addChild(shift_action_menu_item);

            return menu;
        }
    };

    struct LCDColorMenuItem : MenuItem
    {
        GrooveBox *module;
        unsigned int theme_id = 0;

        void onAction(const event::Action &e) override
        {
            LCDColorScheme::selected_color_scheme = theme_id;
        }
    };

    struct LCDColorThemeMenu : MenuItem
    {
        GrooveBox *module;

        Menu *createChildMenu() override
        {
            Menu *menu = new Menu;

            LCDColorMenuItem *lcd_color_menu_item_0 = createMenuItem<LCDColorMenuItem>("Cool White", CHECKMARK(LCDColorScheme::selected_color_scheme == 0));
            lcd_color_menu_item_0->module = module;
            lcd_color_menu_item_0->theme_id = 0;
            menu->addChild(lcd_color_menu_item_0);

            LCDColorMenuItem *lcd_color_menu_item_1 = createMenuItem<LCDColorMenuItem>("Soft Yellow", CHECKMARK(LCDColorScheme::selected_color_scheme == 1));
            lcd_color_menu_item_1->module = module;
            lcd_color_menu_item_1->theme_id = 1;
            menu->addChild(lcd_color_menu_item_1);

            LCDColorMenuItem *lcd_color_menu_item_2 = createMenuItem<LCDColorMenuItem>("Legacy Red", CHECKMARK(LCDColorScheme::selected_color_scheme == 2));
            lcd_color_menu_item_2->module = module;
            lcd_color_menu_item_2->theme_id = 2;
            menu->addChild(lcd_color_menu_item_2);

            LCDColorMenuItem *lcd_color_menu_item_3 = createMenuItem<LCDColorMenuItem>("Ice Blue", CHECKMARK(LCDColorScheme::selected_color_scheme == 3));
            lcd_color_menu_item_3->module = module;
            lcd_color_menu_item_3->theme_id = 3;
            menu->addChild(lcd_color_menu_item_3);

            LCDColorMenuItem *lcd_color_menu_item_4 = createMenuItem<LCDColorMenuItem>("Data Green", CHECKMARK(LCDColorScheme::selected_color_scheme == 4));
            lcd_color_menu_item_4->module = module;
            lcd_color_menu_item_4->theme_id = 4;
            menu->addChild(lcd_color_menu_item_4);

            return menu;
        }
    };

    struct ExportKitMenuItem : MenuItem
    {
        GrooveBox *module;

        void onAction(const event::Action &e) override
        {
            module->saveKitDialog();
        }
    };

    struct ImportKitMenuItem : MenuItem
    {
        GrooveBox *module;

        void onAction(const event::Action &e) override
        {
            module->loadKitDialog();
        }
    };
};
<|MERGE_RESOLUTION|>--- conflicted
+++ resolved
@@ -1,654 +1,611 @@
-//
-// mm2px 2.952756
-
-#include <componentlibrary.hpp>
-#include "widgets/RangeGrabbers.hpp"
-#include "widgets/ParameterKnob.hpp"
-#include "widgets/GrooveboxSmallLight.hpp"
-
-#include "widgets/GrooveboxStepButton.hpp"
-#include "widgets/GrooveboxSoftButton.hpp"
-#include "widgets/GrooveboxParameterButton.hpp"
-#include "widgets/GrooveboxMemoryButton.hpp"
-#include "widgets/SequenceLengthWidget.hpp"
-
-#include "widgets/LCDDisplay.hpp"
-#include "widgets/LCDSampleDisplay.hpp"
-#include "widgets/LCDRatchetDisplay.hpp"
-#include "widgets/LCDTrackDisplay.hpp"
-
-float function_button_left_col_X = 18.2;
-float function_button_col_Xstep = 81.26; // 81.16;
-float function_button_top_row_Y = 333.5; // 332.6;
-float function_button_row_Ystep = 26.15; // 28.0;
-float function_button_positions[NUMBER_OF_PARAMETER_LOCKS][2] = {
-    {function_button_left_col_X, function_button_top_row_Y}, // FUNCTION_VOLUME
-    {function_button_left_col_X + function_button_col_Xstep, function_button_top_row_Y},
-    {function_button_left_col_X + function_button_col_Xstep * 2, function_button_top_row_Y},
-    {function_button_left_col_X + function_button_col_Xstep * 3, function_button_top_row_Y},
-    {function_button_left_col_X + function_button_col_Xstep * 4, function_button_top_row_Y},
-    {function_button_left_col_X + function_button_col_Xstep * 5, function_button_top_row_Y},
-    {function_button_left_col_X + function_button_col_Xstep * 6, function_button_top_row_Y},
-    {function_button_left_col_X + function_button_col_Xstep * 7, function_button_top_row_Y},
-
-    {function_button_left_col_X, function_button_top_row_Y + function_button_row_Ystep},
-    {function_button_left_col_X + function_button_col_Xstep, function_button_top_row_Y + function_button_row_Ystep},
-    {function_button_left_col_X + function_button_col_Xstep * 2, function_button_top_row_Y + function_button_row_Ystep},
-    {function_button_left_col_X + function_button_col_Xstep * 3, function_button_top_row_Y + function_button_row_Ystep},
-    {function_button_left_col_X + function_button_col_Xstep * 4, function_button_top_row_Y + function_button_row_Ystep},
-    {function_button_left_col_X + function_button_col_Xstep * 5, function_button_top_row_Y + function_button_row_Ystep},
-    {function_button_left_col_X + function_button_col_Xstep * 6, function_button_top_row_Y + function_button_row_Ystep},
-    {function_button_left_col_X + function_button_col_Xstep * 7, function_button_top_row_Y + function_button_row_Ystep}};
-
-bool dummy_boolean = false;
-
-struct ModdedCL1362 : SvgPort
-{
-    ModdedCL1362()
-    {
-        setSvg(APP->window->loadSvg(asset::plugin(pluginInstance, "res/components/modded_CL1362.svg")));
-    }
-};
-
-struct LoadSamplesFromFolderMenuItem : MenuItem
-{
-    GrooveBox *module;
-    unsigned int track_number = 0;
-
-    void onAction(const event::Action &e) override
-    {
-#ifdef USING_CARDINAL_NOT_RACK
-        GrooveBox *module = this->module;
-        async_dialog_filebrowser(false, NULL, module->samples_root_dir.c_str(), "Load folder", [module](char *path)
-                                 {
-			if(path){
-				pathSelected(module, std::string(path));
-				free(path);
-			} });
-#else
-        pathSelected(module, module->selectPathVCV());
-#endif
-    }
-
-    static void pathSelected(GrooveBox *module, std::string path)
-    {
-        if (path != "")
-        {
-            std::vector<std::string> dirList = system::getEntries(path);
-
-            unsigned int i = 0;
-
-            for (auto entry : dirList)
-            {
-                if (
-                    // Something happened in Rack 2 where the extension started to include
-                    // the ".", so I decided to check for both versions, just in case.
-                    (rack::string::lowercase(system::getExtension(entry)) == "wav") ||
-                    (rack::string::lowercase(system::getExtension(entry)) == ".wav"))
-                {
-                    if (i < NUMBER_OF_TRACKS)
-                    {
-                        module->sample_players[i].loadSample(std::string(entry));
-                        module->loaded_filenames[i] = module->sample_players[i].getFilename();
-                        i++;
-                    }
-                }
-            }
-
-            module->setRoot(path);
-        }
-    }
-};
-
-struct LoadSampleMenuItem : MenuItem
-{
-    GrooveBox *module;
-    unsigned int track_number = 0;
-
-    void onAction(const event::Action &e) override
-    {
-#ifdef USING_CARDINAL_NOT_RACK
-        GrooveBox *module = this->module;
-        unsigned int track_number = this->track_number;
-        async_dialog_filebrowser(false, NULL, module->samples_root_dir.c_str(), "Load sample", [module, track_number](char *filename)
-                                 {
-      if(filename)
-      {
-        fileSelected(module, track_number, std::string(filename));
-        free(filename);
-      } });
-#else
-        fileSelected(module, this->track_number, module->selectFileVCV());
-#endif
-    }
-
-    static void fileSelected(GrooveBox *module, unsigned int track_number, std::string filename)
-    {
-        if (filename != "")
-        {
-            module->sample_players[track_number].loadSample(filename);
-            module->loaded_filenames[track_number] = module->sample_players[track_number].getFilename();
-            module->setRoot(filename);
-        }
-    }
-};
-
-struct GrooveBoxWidget : VoxglitchSamplerModuleWidget
-{
-    GrooveBoxWidget(GrooveBox *module)
-    {
-        setModule(module);
-        setPanel(APP->window->loadSvg(asset::plugin(pluginInstance, "res/groovebox/groove_box_front_panel.svg")));
-
-        PanelHelper panelHelper(this);
-        panelHelper.loadPanel(
-            asset::plugin(pluginInstance, "res/groovebox/groove_box_front_panel.svg"),
-            asset::plugin(pluginInstance, "res/groovebox/groove_box_front_panel-dark.svg")
-        );
-
-        addInput(createInputCentered<VoxglitchInputPort>(panelHelper.findNamed("clock_input"), module, GrooveBox::STEP_INPUT));
-        addInput(createInputCentered<VoxglitchInputPort>(panelHelper.findNamed("reset_input"), module, GrooveBox::RESET_INPUT));
-        addInput(createInputCentered<VoxglitchInputPort>(panelHelper.findNamed("mem_input"), module, GrooveBox::MEM_INPUT));
-
-        // sequence length indicator
-        SequenceLengthWidget *sequence_length_widget = new SequenceLengthWidget();
-        sequence_length_widget->setPosition(Vec(button_positions[0][0] - 10, button_positions[0][1] - 31));
-        sequence_length_widget->module = module;
-        addChild(sequence_length_widget);
-
-        RangeGrabberLeftWidget *range_grabber_left_widget = new RangeGrabberLeftWidget();
-        // range_grabber_left_widget->setPosition(Vec(button_positions[0][0] - range_grabber_left_widget->radius, button_positions[0][1] - 25 - range_grabber_left_widget->radius));
-        range_grabber_left_widget->setPosition(Vec(button_positions[0][0] - range_grabber_left_widget->radius, button_positions[0][1] - 25 - range_grabber_left_widget->radius));
-        range_grabber_left_widget->module = module;
-        addChild(range_grabber_left_widget);
-
-        RangeGrabberRightWidget *range_grabber_right_widget = new RangeGrabberRightWidget();
-        range_grabber_right_widget->setPosition(Vec(button_positions[0][0] - range_grabber_right_widget->radius, button_positions[0][1] - 25 - range_grabber_right_widget->radius));
-        range_grabber_right_widget->module = module;
-        addChild(range_grabber_right_widget);
-
-        //
-        // Step button related stuff
-        //
-        for (unsigned int i = 0; i < NUMBER_OF_STEPS; i++)
-        {
-            //
-            // Drum step buttons
-            //
-
-            Vec pos = panelHelper.findNamed("step_button_" + std::to_string(i+1));
-
-            GrooveboxStepButton *step_button = createParamCentered<GrooveboxStepButton>(pos, module, GrooveBox::DRUM_PADS + i);
-            step_button->module = module;
-            step_button->index = i;
-            addParam(step_button);
-
-            //
-            // Step location indicators
-            //
-            GrooveboxSmallLight *step_light_widget = new GrooveboxSmallLight((module) ? &module->light_booleans[i] : &dummy_boolean);
-            step_light_widget->box.pos = Vec(button_positions[i][0] - (step_light_widget->box.size.x / 2.0), button_positions[i][1] - 25 - (step_light_widget->box.size.y / 2.0));
-            addChild(step_light_widget);
-
-            //
-            // Create parameter knobs for each step
-            //
-            ParameterKnob *knob = createParamCentered<ParameterKnob>(Vec(button_positions[i][0], button_positions[i][1] + 35.65), module, GrooveBox::STEP_KNOBS + i);
-            knob->module = module;
-            knob->parameter_index = GrooveBox::STEP_KNOBS + i;
-            knob->step = i;
-            addParam(knob);
-        }
-
-        for (unsigned int parameter_slot = 0; parameter_slot < NUMBER_OF_PARAMETER_LOCKS; parameter_slot++)
-        {
-            unsigned int parameter_index = parameter_slots[parameter_slot];
-
-            float x = function_button_positions[parameter_slot][0];
-            float y = function_button_positions[parameter_slot][1];
-
-            GrooveboxParameterButton *groovebox_parameter_button = createParamCentered<GrooveboxParameterButton>(Vec(x, y), module, GrooveBox::PARAMETER_LOCK_BUTTONS + parameter_index);
-            groovebox_parameter_button->parameter_index = parameter_index;
-            groovebox_parameter_button->parameter_slot = parameter_slot;
-            groovebox_parameter_button->module = module;
-            addParam(groovebox_parameter_button);
-        }
-
-        // Individual track outputs
-        for (unsigned int i = 0; i < (NUMBER_OF_TRACKS * 2); i++)
-        {
-            addOutput(createOutputCentered<ModdedCL1362>(mm2px(Vec(10 + (i * 11), 6)), module, GrooveBox::TRACK_OUTPUTS + i));
-        }
-
-        // Mix output L/R
-        addOutput(createOutputCentered<ModdedCL1362>(mm2px(Vec(202.25, 6)), module, GrooveBox::AUDIO_OUTPUT_LEFT));
-        addOutput(createOutputCentered<ModdedCL1362>(mm2px(Vec(213.25, 6)), module, GrooveBox::AUDIO_OUTPUT_RIGHT));
-
-        // Master volume
-        addParam(createParamCentered<Trimpot>(mm2px(Vec(188.8465, 6)), module, GrooveBox::MASTER_VOLUME));
-
-        //
-        // Memory buttons
-        //
-        for (unsigned int i = 0; i < NUMBER_OF_MEMORY_SLOTS; i++)
-        {
-            Vec pos = panelHelper.findNamed("memory_button_" + std::to_string(i+1));
-
-            GrooveboxMemoryButton *groovebox_memory_button = createParamCentered<GrooveboxMemoryButton>(pos, module, GrooveBox::MEMORY_SLOT_BUTTONS + i);
-            groovebox_memory_button->module = module;
-            groovebox_memory_button->memory_slot = i;
-            addParam(groovebox_memory_button);
-        }
-
-        GrooveboxSoftButton *copy_button = createParamCentered<GrooveboxSoftButton>(panelHelper.findNamed("copy_button"), module, GrooveBox::COPY_BUTTON);
-        copy_button->momentary = true;
-        addParam(copy_button);
-
-        GrooveboxSoftButton *paste_button = createParamCentered<GrooveboxSoftButton>(panelHelper.findNamed("paste_button"), module, GrooveBox::PASTE_BUTTON);
-        paste_button->momentary = true;
-        addParam(paste_button);
-
-        //
-        // LCD displays
-        //
-
-        LCDTrackDisplay *lcd_track_display = new LCDTrackDisplay(module);
-        addChild(lcd_track_display);
-
-        if (module) // skip these when viewinng the module in the library
-        {
-            LCDSampleDisplay *lcd_sample_display = new LCDSampleDisplay(module);
-            addChild(lcd_sample_display);
-
-            LCDRatchetDisplay *lcd_ratchet_display = new LCDRatchetDisplay(module);
-            addChild(lcd_ratchet_display);
-        }
-    }
-
-    void onHoverKey(const event::HoverKey &e) override
-    {
-        GrooveBox *module = dynamic_cast<GrooveBox *>(this->module);
-        assert(module);
-
-        module->shift_key = ((e.mods & RACK_MOD_MASK) & GLFW_MOD_SHIFT);
-
-        ModuleWidget::onHoverKey(e);
-    }
-
-    void appendContextMenu(Menu *menu) override
-    {
-        GrooveBox *module = dynamic_cast<GrooveBox *>(this->module);
-        assert(module);
-
-        menu->addChild(new MenuSeparator()); // For spacing only
-        menu->addChild(createMenuLabel("GrooveBox"));
-
-        // Initialize module
-        InitializeMenuItem *initialize_menu_item = createMenuItem<InitializeMenuItem>("Initialize", RIGHT_ARROW);
-        initialize_menu_item->module = module;
-        menu->addChild(initialize_menu_item);
-
-        // Track actions menu
-        TracksMenu *tracks_menu = createMenuItem<TracksMenu>("Tracks", RIGHT_ARROW);
-        tracks_menu->module = module;
-        menu->addChild(tracks_menu);
-
-        // All Track actions menu
-        AllTracksMenu *all_tracks_menu = createMenuItem<AllTracksMenu>("All Tracks", RIGHT_ARROW);
-        all_tracks_menu->module = module;
-        menu->addChild(all_tracks_menu);
-
-        // LCD color theme
-        LCDColorThemeMenu *lcd_color_theme_menu = createMenuItem<LCDColorThemeMenu>("LCD Color Theme", RIGHT_ARROW);
-        lcd_color_theme_menu->module = module;
-        menu->addChild(lcd_color_theme_menu);
-
-        //
-        // Start sample selection menu options
-        //
-        menu->addChild(new MenuSeparator()); // For spacing only
-        menu->addChild(createMenuLabel("Load individual samples"));
-
-        //
-        // Add the sample slots to the right-click context menu
-        //
-        for (int i = 0; i < NUMBER_OF_TRACKS; i++)
-        {
-            LoadSampleMenuItem *menu_item_load_sample = new LoadSampleMenuItem();
-            menu_item_load_sample->track_number = i;
-            menu_item_load_sample->text = std::to_string(i + 1) + ": " + module->sample_players[i].getFilename();
-            menu_item_load_sample->module = module;
-            menu->addChild(menu_item_load_sample);
-        }
-
-        // Add spacer
-        menu->addChild(createMenuLabel("Or.."));
-
-        // Add menu item for loading samples from a folder
-        LoadSamplesFromFolderMenuItem *menu_item_load_folder = new LoadSamplesFromFolderMenuItem();
-        menu_item_load_folder->text = "Load first 8 WAV files from a folder";
-        menu_item_load_folder->module = module;
-        menu->addChild(menu_item_load_folder);
-
-        menu->addChild(createMenuLabel("Or.. Double click on a track window"));
-        menu->addChild(createMenuLabel("to select a sample for that track."));
-
-        menu->addChild(new MenuSeparator());
-
-        // Export Kit
-        ExportKitMenuItem *export_kit_menu_item = createMenuItem<ExportKitMenuItem>("Export Kit");
-        export_kit_menu_item->module = module;
-        menu->addChild(export_kit_menu_item);
-
-        // Import Kit
-        ImportKitMenuItem *import_kit_menu_item = createMenuItem<ImportKitMenuItem>("Import Kit");
-        import_kit_menu_item->module = module;
-        menu->addChild(import_kit_menu_item);
-
-        menu->addChild(new MenuSeparator()); // For spacing only
-
-        // Add interpolation menu from vgLib-1.0/VoxglitchSamplerModuleWidget.hpp
-        menu->addChild(createMenuLabel("Audio Quality"));
-        SampleInterpolationMenuItem *sample_interpolation_menu_item = createMenuItem<SampleInterpolationMenuItem>("Interpolation", RIGHT_ARROW);
-        sample_interpolation_menu_item->module = module;
-        menu->addChild(sample_interpolation_menu_item);
-    }
-
-<<<<<<< HEAD
-    // Add spacer
-    menu->addChild(createMenuLabel("Or.."));
-
-    // Add menu item for loading samples from a folder
-    LoadSamplesFromFolderMenuItem *menu_item_load_folder = new LoadSamplesFromFolderMenuItem();
-    menu_item_load_folder->text = "Load first 8 WAV files from a folder";
-    menu_item_load_folder->module = module;
-    menu->addChild(menu_item_load_folder);
-
-    menu->addChild(createMenuLabel("Or.. Double click on a track window"));
-    menu->addChild(createMenuLabel("to select a sample for that track."));
-
-    menu->addChild(new MenuSeparator());
-    
-    // Export Kit
-    ExportKitMenuItem *export_kit_menu_item = createMenuItem<ExportKitMenuItem>("Export Kit");
-    export_kit_menu_item->module = module;
-    menu->addChild(export_kit_menu_item);
-
-    // Import Kit
-    ImportKitMenuItem *import_kit_menu_item = createMenuItem<ImportKitMenuItem>("Import Kit");
-    import_kit_menu_item->module = module;
-    menu->addChild(import_kit_menu_item);
-
-    menu->addChild(new MenuSeparator()); // For spacing only
-
-    // Add interpolation menu from vgLib-1.0/VoxglitchSamplerModuleWidget.hpp
-    menu->addChild(createMenuLabel("Audio Quality"));
-    SampleInterpolationMenuItem *sample_interpolation_menu_item = createMenuItem<SampleInterpolationMenuItem>("Interpolation", RIGHT_ARROW);
-    sample_interpolation_menu_item->module = module;
-    menu->addChild(sample_interpolation_menu_item);
-  }
-
-  // =================================================================
-  // MENUS
-  // =================================================================
-
-  struct InitializeConfirmMenuItem : MenuItem
-  {
-    GrooveBox *module;
-=======
-    // =================================================================
-    // MENUS
-    // =================================================================
->>>>>>> 479e9568
-
-    struct InitializeConfirmMenuItem : MenuItem
-    {
-        GrooveBox *module;
-
-        void onAction(const event::Action &e) override
-        {
-            module->initialize();
-        }
-    };
-
-    struct InitializeMenuItem : MenuItem
-    {
-        GrooveBox *module;
-
-        Menu *createChildMenu() override
-        {
-            Menu *menu = new Menu;
-
-            menu->addChild(createMenuLabel("This will clear ALL of the module's data.  Are you sure??"));
-
-            InitializeConfirmMenuItem *initialize_confirm_menu_item = createMenuItem<InitializeConfirmMenuItem>("YES");
-            initialize_confirm_menu_item->module = module;
-            menu->addChild(initialize_confirm_menu_item);
-            return menu;
-        }
-    };
-
-    struct SamplePositionSnapValueItem : MenuItem
-    {
-        GrooveBox *module;
-        unsigned int sample_position_snap_index = 0;
-        unsigned int track_index = 0;
-
-        void onAction(const event::Action &e) override
-        {
-            module->sample_position_snap_indexes[track_index] = sample_position_snap_index;
-            module->setSamplePositionSnapIndex(sample_position_snap_index, track_index);
-        }
-    };
-
-    struct SamplePositionSnapMenuItem : MenuItem
-    {
-        GrooveBox *module;
-        unsigned int track_index = 0;
-
-        Menu *createChildMenu() override
-        {
-            Menu *menu = new Menu;
-
-            for (unsigned int i = 0; i < NUMBER_OF_SAMPLE_POSITION_SNAP_OPTIONS; i++)
-            {
-                SamplePositionSnapValueItem *sample_position_snap_value_item = createMenuItem<SamplePositionSnapValueItem>(sample_position_snap_names[i], CHECKMARK(module->sample_position_snap_indexes[track_index] == i));
-                sample_position_snap_value_item->module = module;
-                sample_position_snap_value_item->sample_position_snap_index = i;
-                sample_position_snap_value_item->track_index = this->track_index;
-                menu->addChild(sample_position_snap_value_item);
-            }
-
-            return menu;
-        }
-    };
-
-    struct ClearMenuItem : MenuItem
-    {
-        GrooveBox *module;
-        int track_index = 0;
-
-        void onAction(const event::Action &e) override
-        {
-            module->selected_memory_slot->tracks[track_index].clear();
-            module->updatePanelControls();
-        }
-    };
-
-    struct UnassignSampleMenuItem : MenuItem
-    {
-        GrooveBox *module;
-        int track_index = 0;
-
-        void onAction(const event::Action &e) override
-        {
-            module->unassignSample(track_index);
-        }
-    };
-
-    struct TrackMenuItem : MenuItem
-    {
-        GrooveBox *module;
-        unsigned int track_index = 0;
-
-        Menu *createChildMenu() override
-        {
-            Menu *menu = new Menu;
-
-            SamplePositionSnapMenuItem *sample_position_snap_menu_item = createMenuItem<SamplePositionSnapMenuItem>("Sample Position Snap Division", RIGHT_ARROW);
-            sample_position_snap_menu_item->track_index = this->track_index;
-            sample_position_snap_menu_item->module = module;
-            menu->addChild(sample_position_snap_menu_item);
-
-            ClearMenuItem *clear_menu_item = createMenuItem<ClearMenuItem>("Clear Track Data");
-            clear_menu_item->track_index = this->track_index;
-            clear_menu_item->module = module;
-            menu->addChild(clear_menu_item);
-
-            UnassignSampleMenuItem *unassign_sample_menu_item = createMenuItem<UnassignSampleMenuItem>("Unassign Sample");
-            unassign_sample_menu_item->track_index = this->track_index;
-            unassign_sample_menu_item->module = module;
-            menu->addChild(unassign_sample_menu_item);
-
-            return menu;
-        }
-    };
-
-    struct TracksMenu : MenuItem
-    {
-        GrooveBox *module;
-
-        Menu *createChildMenu() override
-        {
-            Menu *menu = new Menu;
-            TrackMenuItem *track_menu_items[NUMBER_OF_TRACKS];
-
-            for (unsigned int i = 0; i < NUMBER_OF_TRACKS; i++)
-            {
-                track_menu_items[i] = createMenuItem<TrackMenuItem>("Track #" + std::to_string(i + 1), RIGHT_ARROW);
-                track_menu_items[i]->module = module;
-                track_menu_items[i]->track_index = i;
-                menu->addChild(track_menu_items[i]);
-            }
-
-            return menu;
-        }
-    };
-
-    struct ShiftActionValueItem : MenuItem
-    {
-        GrooveBox *module;
-        int direction = 0; // 1 == left, -1 == right
-
-        void onAction(const event::Action &e) override
-        {
-            module->shiftAllTracks(direction);
-        }
-    };
-
-    struct ShiftActionMenuItem : MenuItem
-    {
-        GrooveBox *module;
-
-        Menu *createChildMenu() override
-        {
-            Menu *menu = new Menu;
-
-            ShiftActionValueItem *shift_action_left = createMenuItem<ShiftActionValueItem>("Shift Left");
-            shift_action_left->module = module;
-            shift_action_left->direction = 1;
-            menu->addChild(shift_action_left);
-
-            ShiftActionValueItem *shift_action_right = createMenuItem<ShiftActionValueItem>("Shift Right");
-            shift_action_right->module = module;
-            shift_action_right->direction = -1;
-            menu->addChild(shift_action_right);
-
-            return menu;
-        }
-    };
-
-    struct AllTracksMenu : MenuItem
-    {
-        GrooveBox *module;
-
-        Menu *createChildMenu() override
-        {
-            Menu *menu = new Menu;
-
-            ShiftActionMenuItem *shift_action_menu_item = createMenuItem<ShiftActionMenuItem>("Shift All Sequences", RIGHT_ARROW);
-            shift_action_menu_item->module = module;
-            menu->addChild(shift_action_menu_item);
-
-            return menu;
-        }
-    };
-
-    struct LCDColorMenuItem : MenuItem
-    {
-        GrooveBox *module;
-        unsigned int theme_id = 0;
-
-        void onAction(const event::Action &e) override
-        {
-            LCDColorScheme::selected_color_scheme = theme_id;
-        }
-    };
-
-    struct LCDColorThemeMenu : MenuItem
-    {
-        GrooveBox *module;
-
-        Menu *createChildMenu() override
-        {
-            Menu *menu = new Menu;
-
-            LCDColorMenuItem *lcd_color_menu_item_0 = createMenuItem<LCDColorMenuItem>("Cool White", CHECKMARK(LCDColorScheme::selected_color_scheme == 0));
-            lcd_color_menu_item_0->module = module;
-            lcd_color_menu_item_0->theme_id = 0;
-            menu->addChild(lcd_color_menu_item_0);
-
-            LCDColorMenuItem *lcd_color_menu_item_1 = createMenuItem<LCDColorMenuItem>("Soft Yellow", CHECKMARK(LCDColorScheme::selected_color_scheme == 1));
-            lcd_color_menu_item_1->module = module;
-            lcd_color_menu_item_1->theme_id = 1;
-            menu->addChild(lcd_color_menu_item_1);
-
-            LCDColorMenuItem *lcd_color_menu_item_2 = createMenuItem<LCDColorMenuItem>("Legacy Red", CHECKMARK(LCDColorScheme::selected_color_scheme == 2));
-            lcd_color_menu_item_2->module = module;
-            lcd_color_menu_item_2->theme_id = 2;
-            menu->addChild(lcd_color_menu_item_2);
-
-            LCDColorMenuItem *lcd_color_menu_item_3 = createMenuItem<LCDColorMenuItem>("Ice Blue", CHECKMARK(LCDColorScheme::selected_color_scheme == 3));
-            lcd_color_menu_item_3->module = module;
-            lcd_color_menu_item_3->theme_id = 3;
-            menu->addChild(lcd_color_menu_item_3);
-
-            LCDColorMenuItem *lcd_color_menu_item_4 = createMenuItem<LCDColorMenuItem>("Data Green", CHECKMARK(LCDColorScheme::selected_color_scheme == 4));
-            lcd_color_menu_item_4->module = module;
-            lcd_color_menu_item_4->theme_id = 4;
-            menu->addChild(lcd_color_menu_item_4);
-
-            return menu;
-        }
-    };
-
-    struct ExportKitMenuItem : MenuItem
-    {
-        GrooveBox *module;
-
-        void onAction(const event::Action &e) override
-        {
-            module->saveKitDialog();
-        }
-    };
-
-    struct ImportKitMenuItem : MenuItem
-    {
-        GrooveBox *module;
-
-        void onAction(const event::Action &e) override
-        {
-            module->loadKitDialog();
-        }
-    };
-};
+//
+// mm2px 2.952756
+
+#include <componentlibrary.hpp>
+#include "widgets/RangeGrabbers.hpp"
+#include "widgets/ParameterKnob.hpp"
+#include "widgets/GrooveboxSmallLight.hpp"
+
+#include "widgets/GrooveboxStepButton.hpp"
+#include "widgets/GrooveboxSoftButton.hpp"
+#include "widgets/GrooveboxParameterButton.hpp"
+#include "widgets/GrooveboxMemoryButton.hpp"
+#include "widgets/SequenceLengthWidget.hpp"
+
+#include "widgets/LCDDisplay.hpp"
+#include "widgets/LCDSampleDisplay.hpp"
+#include "widgets/LCDRatchetDisplay.hpp"
+#include "widgets/LCDTrackDisplay.hpp"
+
+float function_button_left_col_X = 18.2;
+float function_button_col_Xstep = 81.26; // 81.16;
+float function_button_top_row_Y = 333.5; // 332.6;
+float function_button_row_Ystep = 26.15; // 28.0;
+float function_button_positions[NUMBER_OF_PARAMETER_LOCKS][2] = {
+    {function_button_left_col_X, function_button_top_row_Y}, // FUNCTION_VOLUME
+    {function_button_left_col_X + function_button_col_Xstep, function_button_top_row_Y},
+    {function_button_left_col_X + function_button_col_Xstep * 2, function_button_top_row_Y},
+    {function_button_left_col_X + function_button_col_Xstep * 3, function_button_top_row_Y},
+    {function_button_left_col_X + function_button_col_Xstep * 4, function_button_top_row_Y},
+    {function_button_left_col_X + function_button_col_Xstep * 5, function_button_top_row_Y},
+    {function_button_left_col_X + function_button_col_Xstep * 6, function_button_top_row_Y},
+    {function_button_left_col_X + function_button_col_Xstep * 7, function_button_top_row_Y},
+
+    {function_button_left_col_X, function_button_top_row_Y + function_button_row_Ystep},
+    {function_button_left_col_X + function_button_col_Xstep, function_button_top_row_Y + function_button_row_Ystep},
+    {function_button_left_col_X + function_button_col_Xstep * 2, function_button_top_row_Y + function_button_row_Ystep},
+    {function_button_left_col_X + function_button_col_Xstep * 3, function_button_top_row_Y + function_button_row_Ystep},
+    {function_button_left_col_X + function_button_col_Xstep * 4, function_button_top_row_Y + function_button_row_Ystep},
+    {function_button_left_col_X + function_button_col_Xstep * 5, function_button_top_row_Y + function_button_row_Ystep},
+    {function_button_left_col_X + function_button_col_Xstep * 6, function_button_top_row_Y + function_button_row_Ystep},
+    {function_button_left_col_X + function_button_col_Xstep * 7, function_button_top_row_Y + function_button_row_Ystep}};
+
+bool dummy_boolean = false;
+
+struct ModdedCL1362 : SvgPort
+{
+    ModdedCL1362()
+    {
+        setSvg(APP->window->loadSvg(asset::plugin(pluginInstance, "res/components/modded_CL1362.svg")));
+    }
+};
+
+struct LoadSamplesFromFolderMenuItem : MenuItem
+{
+    GrooveBox *module;
+    unsigned int track_number = 0;
+
+    void onAction(const event::Action &e) override
+    {
+#ifdef USING_CARDINAL_NOT_RACK
+        GrooveBox *module = this->module;
+        async_dialog_filebrowser(false, NULL, module->samples_root_dir.c_str(), "Load folder", [module](char *path)
+                                 {
+			if(path){
+				pathSelected(module, std::string(path));
+				free(path);
+			} });
+#else
+        pathSelected(module, module->selectPathVCV());
+#endif
+    }
+
+    static void pathSelected(GrooveBox *module, std::string path)
+    {
+        if (path != "")
+        {
+            std::vector<std::string> dirList = system::getEntries(path);
+
+            unsigned int i = 0;
+
+            for (auto entry : dirList)
+            {
+                if (
+                    // Something happened in Rack 2 where the extension started to include
+                    // the ".", so I decided to check for both versions, just in case.
+                    (rack::string::lowercase(system::getExtension(entry)) == "wav") ||
+                    (rack::string::lowercase(system::getExtension(entry)) == ".wav"))
+                {
+                    if (i < NUMBER_OF_TRACKS)
+                    {
+                        module->sample_players[i].loadSample(std::string(entry));
+                        module->loaded_filenames[i] = module->sample_players[i].getFilename();
+                        i++;
+                    }
+                }
+            }
+
+            module->setRoot(path);
+        }
+    }
+};
+
+struct LoadSampleMenuItem : MenuItem
+{
+    GrooveBox *module;
+    unsigned int track_number = 0;
+
+    void onAction(const event::Action &e) override
+    {
+#ifdef USING_CARDINAL_NOT_RACK
+        GrooveBox *module = this->module;
+        unsigned int track_number = this->track_number;
+        async_dialog_filebrowser(false, NULL, module->samples_root_dir.c_str(), "Load sample", [module, track_number](char *filename)
+                                 {
+      if(filename)
+      {
+        fileSelected(module, track_number, std::string(filename));
+        free(filename);
+      } });
+#else
+        fileSelected(module, this->track_number, module->selectFileVCV());
+#endif
+    }
+
+    static void fileSelected(GrooveBox *module, unsigned int track_number, std::string filename)
+    {
+        if (filename != "")
+        {
+            module->sample_players[track_number].loadSample(filename);
+            module->loaded_filenames[track_number] = module->sample_players[track_number].getFilename();
+            module->setRoot(filename);
+        }
+    }
+};
+
+struct GrooveBoxWidget : VoxglitchSamplerModuleWidget
+{
+    GrooveBoxWidget(GrooveBox *module)
+    {
+        setModule(module);
+        setPanel(APP->window->loadSvg(asset::plugin(pluginInstance, "res/groovebox/groove_box_front_panel.svg")));
+
+        PanelHelper panelHelper(this);
+        panelHelper.loadPanel(
+            asset::plugin(pluginInstance, "res/groovebox/groove_box_front_panel.svg"),
+            asset::plugin(pluginInstance, "res/groovebox/groove_box_front_panel-dark.svg")
+        );
+
+        addInput(createInputCentered<VoxglitchInputPort>(panelHelper.findNamed("clock_input"), module, GrooveBox::STEP_INPUT));
+        addInput(createInputCentered<VoxglitchInputPort>(panelHelper.findNamed("reset_input"), module, GrooveBox::RESET_INPUT));
+        addInput(createInputCentered<VoxglitchInputPort>(panelHelper.findNamed("mem_input"), module, GrooveBox::MEM_INPUT));
+
+        // sequence length indicator
+        SequenceLengthWidget *sequence_length_widget = new SequenceLengthWidget();
+        sequence_length_widget->setPosition(Vec(button_positions[0][0] - 10, button_positions[0][1] - 31));
+        sequence_length_widget->module = module;
+        addChild(sequence_length_widget);
+
+        RangeGrabberLeftWidget *range_grabber_left_widget = new RangeGrabberLeftWidget();
+        // range_grabber_left_widget->setPosition(Vec(button_positions[0][0] - range_grabber_left_widget->radius, button_positions[0][1] - 25 - range_grabber_left_widget->radius));
+        range_grabber_left_widget->setPosition(Vec(button_positions[0][0] - range_grabber_left_widget->radius, button_positions[0][1] - 25 - range_grabber_left_widget->radius));
+        range_grabber_left_widget->module = module;
+        addChild(range_grabber_left_widget);
+
+        RangeGrabberRightWidget *range_grabber_right_widget = new RangeGrabberRightWidget();
+        range_grabber_right_widget->setPosition(Vec(button_positions[0][0] - range_grabber_right_widget->radius, button_positions[0][1] - 25 - range_grabber_right_widget->radius));
+        range_grabber_right_widget->module = module;
+        addChild(range_grabber_right_widget);
+
+        //
+        // Step button related stuff
+        //
+        for (unsigned int i = 0; i < NUMBER_OF_STEPS; i++)
+        {
+            //
+            // Drum step buttons
+            //
+
+            Vec pos = panelHelper.findNamed("step_button_" + std::to_string(i+1));
+
+            GrooveboxStepButton *step_button = createParamCentered<GrooveboxStepButton>(pos, module, GrooveBox::DRUM_PADS + i);
+            step_button->module = module;
+            step_button->index = i;
+            addParam(step_button);
+
+            //
+            // Step location indicators
+            //
+            GrooveboxSmallLight *step_light_widget = new GrooveboxSmallLight((module) ? &module->light_booleans[i] : &dummy_boolean);
+            step_light_widget->box.pos = Vec(button_positions[i][0] - (step_light_widget->box.size.x / 2.0), button_positions[i][1] - 25 - (step_light_widget->box.size.y / 2.0));
+            addChild(step_light_widget);
+
+            //
+            // Create parameter knobs for each step
+            //
+            ParameterKnob *knob = createParamCentered<ParameterKnob>(Vec(button_positions[i][0], button_positions[i][1] + 35.65), module, GrooveBox::STEP_KNOBS + i);
+            knob->module = module;
+            knob->parameter_index = GrooveBox::STEP_KNOBS + i;
+            knob->step = i;
+            addParam(knob);
+        }
+
+        for (unsigned int parameter_slot = 0; parameter_slot < NUMBER_OF_PARAMETER_LOCKS; parameter_slot++)
+        {
+            unsigned int parameter_index = parameter_slots[parameter_slot];
+
+            float x = function_button_positions[parameter_slot][0];
+            float y = function_button_positions[parameter_slot][1];
+
+            GrooveboxParameterButton *groovebox_parameter_button = createParamCentered<GrooveboxParameterButton>(Vec(x, y), module, GrooveBox::PARAMETER_LOCK_BUTTONS + parameter_index);
+            groovebox_parameter_button->parameter_index = parameter_index;
+            groovebox_parameter_button->parameter_slot = parameter_slot;
+            groovebox_parameter_button->module = module;
+            addParam(groovebox_parameter_button);
+        }
+
+        // Individual track outputs
+        for (unsigned int i = 0; i < (NUMBER_OF_TRACKS * 2); i++)
+        {
+            addOutput(createOutputCentered<ModdedCL1362>(mm2px(Vec(10 + (i * 11), 6)), module, GrooveBox::TRACK_OUTPUTS + i));
+        }
+
+        // Mix output L/R
+        addOutput(createOutputCentered<ModdedCL1362>(mm2px(Vec(202.25, 6)), module, GrooveBox::AUDIO_OUTPUT_LEFT));
+        addOutput(createOutputCentered<ModdedCL1362>(mm2px(Vec(213.25, 6)), module, GrooveBox::AUDIO_OUTPUT_RIGHT));
+
+        // Master volume
+        addParam(createParamCentered<Trimpot>(mm2px(Vec(188.8465, 6)), module, GrooveBox::MASTER_VOLUME));
+
+        //
+        // Memory buttons
+        //
+        for (unsigned int i = 0; i < NUMBER_OF_MEMORY_SLOTS; i++)
+        {
+            Vec pos = panelHelper.findNamed("memory_button_" + std::to_string(i+1));
+
+            GrooveboxMemoryButton *groovebox_memory_button = createParamCentered<GrooveboxMemoryButton>(pos, module, GrooveBox::MEMORY_SLOT_BUTTONS + i);
+            groovebox_memory_button->module = module;
+            groovebox_memory_button->memory_slot = i;
+            addParam(groovebox_memory_button);
+        }
+
+        GrooveboxSoftButton *copy_button = createParamCentered<GrooveboxSoftButton>(panelHelper.findNamed("copy_button"), module, GrooveBox::COPY_BUTTON);
+        copy_button->momentary = true;
+        addParam(copy_button);
+
+        GrooveboxSoftButton *paste_button = createParamCentered<GrooveboxSoftButton>(panelHelper.findNamed("paste_button"), module, GrooveBox::PASTE_BUTTON);
+        paste_button->momentary = true;
+        addParam(paste_button);
+
+        //
+        // LCD displays
+        //
+
+        LCDTrackDisplay *lcd_track_display = new LCDTrackDisplay(module);
+        addChild(lcd_track_display);
+
+        if (module) // skip these when viewinng the module in the library
+        {
+            LCDSampleDisplay *lcd_sample_display = new LCDSampleDisplay(module);
+            addChild(lcd_sample_display);
+
+            LCDRatchetDisplay *lcd_ratchet_display = new LCDRatchetDisplay(module);
+            addChild(lcd_ratchet_display);
+        }
+    }
+
+    void onHoverKey(const event::HoverKey &e) override
+    {
+        GrooveBox *module = dynamic_cast<GrooveBox *>(this->module);
+        assert(module);
+
+        module->shift_key = ((e.mods & RACK_MOD_MASK) & GLFW_MOD_SHIFT);
+
+        ModuleWidget::onHoverKey(e);
+    }
+
+    void appendContextMenu(Menu *menu) override
+    {
+        GrooveBox *module = dynamic_cast<GrooveBox *>(this->module);
+        assert(module);
+
+        menu->addChild(new MenuSeparator()); // For spacing only
+        menu->addChild(createMenuLabel("GrooveBox"));
+
+        // Initialize module
+        InitializeMenuItem *initialize_menu_item = createMenuItem<InitializeMenuItem>("Initialize", RIGHT_ARROW);
+        initialize_menu_item->module = module;
+        menu->addChild(initialize_menu_item);
+
+        // Track actions menu
+        TracksMenu *tracks_menu = createMenuItem<TracksMenu>("Tracks", RIGHT_ARROW);
+        tracks_menu->module = module;
+        menu->addChild(tracks_menu);
+
+        // All Track actions menu
+        AllTracksMenu *all_tracks_menu = createMenuItem<AllTracksMenu>("All Tracks", RIGHT_ARROW);
+        all_tracks_menu->module = module;
+        menu->addChild(all_tracks_menu);
+
+        // LCD color theme
+        LCDColorThemeMenu *lcd_color_theme_menu = createMenuItem<LCDColorThemeMenu>("LCD Color Theme", RIGHT_ARROW);
+        lcd_color_theme_menu->module = module;
+        menu->addChild(lcd_color_theme_menu);
+
+        //
+        // Start sample selection menu options
+        //
+        menu->addChild(new MenuSeparator()); // For spacing only
+        menu->addChild(createMenuLabel("Load individual samples"));
+
+        //
+        // Add the sample slots to the right-click context menu
+        //
+        for (int i = 0; i < NUMBER_OF_TRACKS; i++)
+        {
+            LoadSampleMenuItem *menu_item_load_sample = new LoadSampleMenuItem();
+            menu_item_load_sample->track_number = i;
+            menu_item_load_sample->text = std::to_string(i + 1) + ": " + module->sample_players[i].getFilename();
+            menu_item_load_sample->module = module;
+            menu->addChild(menu_item_load_sample);
+        }
+
+        // Add spacer
+        menu->addChild(createMenuLabel("Or.."));
+
+        // Add menu item for loading samples from a folder
+        LoadSamplesFromFolderMenuItem *menu_item_load_folder = new LoadSamplesFromFolderMenuItem();
+        menu_item_load_folder->text = "Load first 8 WAV files from a folder";
+        menu_item_load_folder->module = module;
+        menu->addChild(menu_item_load_folder);
+
+        menu->addChild(createMenuLabel("Or.. Double click on a track window"));
+        menu->addChild(createMenuLabel("to select a sample for that track."));
+
+        menu->addChild(new MenuSeparator());
+
+        // Export Kit
+        ExportKitMenuItem *export_kit_menu_item = createMenuItem<ExportKitMenuItem>("Export Kit");
+        export_kit_menu_item->module = module;
+        menu->addChild(export_kit_menu_item);
+
+        // Import Kit
+        ImportKitMenuItem *import_kit_menu_item = createMenuItem<ImportKitMenuItem>("Import Kit");
+        import_kit_menu_item->module = module;
+        menu->addChild(import_kit_menu_item);
+
+        menu->addChild(new MenuSeparator()); // For spacing only
+
+        // Add interpolation menu from vgLib-1.0/VoxglitchSamplerModuleWidget.hpp
+        menu->addChild(createMenuLabel("Audio Quality"));
+        SampleInterpolationMenuItem *sample_interpolation_menu_item = createMenuItem<SampleInterpolationMenuItem>("Interpolation", RIGHT_ARROW);
+        sample_interpolation_menu_item->module = module;
+        menu->addChild(sample_interpolation_menu_item);
+    }
+
+    // =================================================================
+    // MENUS
+    // =================================================================
+
+    struct InitializeConfirmMenuItem : MenuItem
+    {
+        GrooveBox *module;
+
+        void onAction(const event::Action &e) override
+        {
+            module->initialize();
+        }
+    };
+
+    struct InitializeMenuItem : MenuItem
+    {
+        GrooveBox *module;
+
+        Menu *createChildMenu() override
+        {
+            Menu *menu = new Menu;
+
+            menu->addChild(createMenuLabel("This will clear ALL of the module's data.  Are you sure??"));
+
+            InitializeConfirmMenuItem *initialize_confirm_menu_item = createMenuItem<InitializeConfirmMenuItem>("YES");
+            initialize_confirm_menu_item->module = module;
+            menu->addChild(initialize_confirm_menu_item);
+            return menu;
+        }
+    };
+
+    struct SamplePositionSnapValueItem : MenuItem
+    {
+        GrooveBox *module;
+        unsigned int sample_position_snap_index = 0;
+        unsigned int track_index = 0;
+
+        void onAction(const event::Action &e) override
+        {
+            module->sample_position_snap_indexes[track_index] = sample_position_snap_index;
+            module->setSamplePositionSnapIndex(sample_position_snap_index, track_index);
+        }
+    };
+
+    struct SamplePositionSnapMenuItem : MenuItem
+    {
+        GrooveBox *module;
+        unsigned int track_index = 0;
+
+        Menu *createChildMenu() override
+        {
+            Menu *menu = new Menu;
+
+            for (unsigned int i = 0; i < NUMBER_OF_SAMPLE_POSITION_SNAP_OPTIONS; i++)
+            {
+                SamplePositionSnapValueItem *sample_position_snap_value_item = createMenuItem<SamplePositionSnapValueItem>(sample_position_snap_names[i], CHECKMARK(module->sample_position_snap_indexes[track_index] == i));
+                sample_position_snap_value_item->module = module;
+                sample_position_snap_value_item->sample_position_snap_index = i;
+                sample_position_snap_value_item->track_index = this->track_index;
+                menu->addChild(sample_position_snap_value_item);
+            }
+
+            return menu;
+        }
+    };
+
+    struct ClearMenuItem : MenuItem
+    {
+        GrooveBox *module;
+        int track_index = 0;
+
+        void onAction(const event::Action &e) override
+        {
+            module->selected_memory_slot->tracks[track_index].clear();
+            module->updatePanelControls();
+        }
+    };
+
+    struct UnassignSampleMenuItem : MenuItem
+    {
+        GrooveBox *module;
+        int track_index = 0;
+
+        void onAction(const event::Action &e) override
+        {
+            module->unassignSample(track_index);
+        }
+    };
+
+    struct TrackMenuItem : MenuItem
+    {
+        GrooveBox *module;
+        unsigned int track_index = 0;
+
+        Menu *createChildMenu() override
+        {
+            Menu *menu = new Menu;
+
+            SamplePositionSnapMenuItem *sample_position_snap_menu_item = createMenuItem<SamplePositionSnapMenuItem>("Sample Position Snap Division", RIGHT_ARROW);
+            sample_position_snap_menu_item->track_index = this->track_index;
+            sample_position_snap_menu_item->module = module;
+            menu->addChild(sample_position_snap_menu_item);
+
+            ClearMenuItem *clear_menu_item = createMenuItem<ClearMenuItem>("Clear Track Data");
+            clear_menu_item->track_index = this->track_index;
+            clear_menu_item->module = module;
+            menu->addChild(clear_menu_item);
+
+            UnassignSampleMenuItem *unassign_sample_menu_item = createMenuItem<UnassignSampleMenuItem>("Unassign Sample");
+            unassign_sample_menu_item->track_index = this->track_index;
+            unassign_sample_menu_item->module = module;
+            menu->addChild(unassign_sample_menu_item);
+
+            return menu;
+        }
+    };
+
+    struct TracksMenu : MenuItem
+    {
+        GrooveBox *module;
+
+        Menu *createChildMenu() override
+        {
+            Menu *menu = new Menu;
+            TrackMenuItem *track_menu_items[NUMBER_OF_TRACKS];
+
+            for (unsigned int i = 0; i < NUMBER_OF_TRACKS; i++)
+            {
+                track_menu_items[i] = createMenuItem<TrackMenuItem>("Track #" + std::to_string(i + 1), RIGHT_ARROW);
+                track_menu_items[i]->module = module;
+                track_menu_items[i]->track_index = i;
+                menu->addChild(track_menu_items[i]);
+            }
+
+            return menu;
+        }
+    };
+
+    struct ShiftActionValueItem : MenuItem
+    {
+        GrooveBox *module;
+        int direction = 0; // 1 == left, -1 == right
+
+        void onAction(const event::Action &e) override
+        {
+            module->shiftAllTracks(direction);
+        }
+    };
+
+    struct ShiftActionMenuItem : MenuItem
+    {
+        GrooveBox *module;
+
+        Menu *createChildMenu() override
+        {
+            Menu *menu = new Menu;
+
+            ShiftActionValueItem *shift_action_left = createMenuItem<ShiftActionValueItem>("Shift Left");
+            shift_action_left->module = module;
+            shift_action_left->direction = 1;
+            menu->addChild(shift_action_left);
+
+            ShiftActionValueItem *shift_action_right = createMenuItem<ShiftActionValueItem>("Shift Right");
+            shift_action_right->module = module;
+            shift_action_right->direction = -1;
+            menu->addChild(shift_action_right);
+
+            return menu;
+        }
+    };
+
+    struct AllTracksMenu : MenuItem
+    {
+        GrooveBox *module;
+
+        Menu *createChildMenu() override
+        {
+            Menu *menu = new Menu;
+
+            ShiftActionMenuItem *shift_action_menu_item = createMenuItem<ShiftActionMenuItem>("Shift All Sequences", RIGHT_ARROW);
+            shift_action_menu_item->module = module;
+            menu->addChild(shift_action_menu_item);
+
+            return menu;
+        }
+    };
+
+    struct LCDColorMenuItem : MenuItem
+    {
+        GrooveBox *module;
+        unsigned int theme_id = 0;
+
+        void onAction(const event::Action &e) override
+        {
+            LCDColorScheme::selected_color_scheme = theme_id;
+        }
+    };
+
+    struct LCDColorThemeMenu : MenuItem
+    {
+        GrooveBox *module;
+
+        Menu *createChildMenu() override
+        {
+            Menu *menu = new Menu;
+
+            LCDColorMenuItem *lcd_color_menu_item_0 = createMenuItem<LCDColorMenuItem>("Cool White", CHECKMARK(LCDColorScheme::selected_color_scheme == 0));
+            lcd_color_menu_item_0->module = module;
+            lcd_color_menu_item_0->theme_id = 0;
+            menu->addChild(lcd_color_menu_item_0);
+
+            LCDColorMenuItem *lcd_color_menu_item_1 = createMenuItem<LCDColorMenuItem>("Soft Yellow", CHECKMARK(LCDColorScheme::selected_color_scheme == 1));
+            lcd_color_menu_item_1->module = module;
+            lcd_color_menu_item_1->theme_id = 1;
+            menu->addChild(lcd_color_menu_item_1);
+
+            LCDColorMenuItem *lcd_color_menu_item_2 = createMenuItem<LCDColorMenuItem>("Legacy Red", CHECKMARK(LCDColorScheme::selected_color_scheme == 2));
+            lcd_color_menu_item_2->module = module;
+            lcd_color_menu_item_2->theme_id = 2;
+            menu->addChild(lcd_color_menu_item_2);
+
+            LCDColorMenuItem *lcd_color_menu_item_3 = createMenuItem<LCDColorMenuItem>("Ice Blue", CHECKMARK(LCDColorScheme::selected_color_scheme == 3));
+            lcd_color_menu_item_3->module = module;
+            lcd_color_menu_item_3->theme_id = 3;
+            menu->addChild(lcd_color_menu_item_3);
+
+            LCDColorMenuItem *lcd_color_menu_item_4 = createMenuItem<LCDColorMenuItem>("Data Green", CHECKMARK(LCDColorScheme::selected_color_scheme == 4));
+            lcd_color_menu_item_4->module = module;
+            lcd_color_menu_item_4->theme_id = 4;
+            menu->addChild(lcd_color_menu_item_4);
+
+            return menu;
+        }
+    };
+
+    struct ExportKitMenuItem : MenuItem
+    {
+        GrooveBox *module;
+
+        void onAction(const event::Action &e) override
+        {
+            module->saveKitDialog();
+        }
+    };
+
+    struct ImportKitMenuItem : MenuItem
+    {
+        GrooveBox *module;
+
+        void onAction(const event::Action &e) override
+        {
+            module->loadKitDialog();
+        }
+    };
+};