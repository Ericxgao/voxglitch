--- conflicted
+++ resolved
@@ -70,17 +70,10 @@
 
 struct Sample
 {
-<<<<<<< HEAD
   std::string path = "";
   std::string filename;
   std::string display_name;
   bool loading = false;
-=======
-	std::string path;
-	std::string filename;
-	std::string display_name;
-	bool loading;
->>>>>>> fc315db7
   bool loaded = false;
   bool queued_for_loading = false;
   std::string queued_path = "";
@@ -93,17 +86,12 @@
   Sample()
   {
     sample_audio_buffer.clear();
-<<<<<<< HEAD
-    loading = false;
-    filename = "[ empty ]";
-=======
 		loading = false;
 		filename = "[ empty ]";
     display_name = "[ empty ]";
 		path = "";
 		sample_rate = 0;
 		channels = 0;
->>>>>>> fc315db7
 
     audioFile.setNumChannels(2);
     audioFile.setSampleRate(44100);
@@ -165,11 +153,7 @@
     this->sample_length = sample_audio_buffer.size();
     this->filename = system::getFilename(path);
     this->display_name = filename;
-<<<<<<< HEAD
     this->display_name.erase(this->display_name.length()-4); // remove the .wav extension
-=======
-    this->display_name.erase(this->display_name.length()-4);
->>>>>>> fc315db7
     this->path = path;
 
     this->loading = false;
