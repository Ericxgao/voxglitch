<<<<<<< HEAD
struct AutobreakWidget : VoxglitchSamplerModuleWidget
=======
struct AutobreakWidget : VoxglitchModuleWidget
>>>>>>> fc315db7
{
	AutobreakWidget(Autobreak* module)
	{
		setModule(module);
		setPanel(APP->window->loadSvg(asset::plugin(pluginInstance, "res/autobreak/autobreak_front_panel.svg")));

    // Load up the background PNG and add it to the panel
    PNGPanel *png_panel = new PNGPanel("res/autobreak/autobreak_baseplate_small.png", 40.64, 128.5);
    addChild(png_panel);

    // Add typography layer
    std::shared_ptr<Svg> svg = APP->window->loadSvg(asset::plugin(pluginInstance, "res/autobreak/autobreak_typography.svg"));
    VoxglitchPanel *voxglitch_panel = new VoxglitchPanel;
    voxglitch_panel->setBackground(svg);
    addChild(voxglitch_panel);

    addParam(createParamCentered<VoxglitchLargeKnob>(Vec(60.053509,83.487495), module, Autobreak::WAV_KNOB));
    addParam(createParamCentered<VoxglitchAttenuator>(Vec(32.749992,136.200012), module, Autobreak::WAV_ATTN_KNOB));
    addInput(createInputCentered<VoxglitchInputPort>(Vec(86.650009,136.050018), module, Autobreak::WAV_INPUT));

    addInput(createInputCentered<VoxglitchInputPort>(Vec(33.149986,198.750000), module, Autobreak::CLOCK_INPUT));
    addInput(createInputCentered<VoxglitchInputPort>(Vec(86.950012,198.750000), module, Autobreak::RESET_INPUT));
    addInput(createInputCentered<VoxglitchInputPort>(Vec(33.199993,250.800018), module, Autobreak::SEQUENCE_INPUT));
    addInput(createInputCentered<VoxglitchInputPort>(Vec(86.850021,250.900024), module, Autobreak::RATCHET_INPUT));
    addInput(createInputCentered<VoxglitchInputPort>(Vec(32.900002,303.149841), module, Autobreak::REVERSE_INPUT));

    addOutput(createOutputCentered<VoxglitchOutputPort>(Vec(92.500015,303.249878), module, Autobreak::AUDIO_OUTPUT_LEFT));
    addOutput(createOutputCentered<VoxglitchOutputPort>(Vec(92.550034,354.949951), module, Autobreak::AUDIO_OUTPUT_RIGHT));


    /*

    // Audio outputs
		addOutput(createOutputCentered<PJ301MPort>(mm2px(Vec(column_2, 104)), module, Autobreak::AUDIO_OUTPUT_LEFT));
		addOutput(createOutputCentered<PJ301MPort>(mm2px(Vec(column_2, 114.9)), module, Autobreak::AUDIO_OUTPUT_RIGHT));
    */
	}

	void appendContextMenu(Menu *menu) override
	{
		Autobreak *module = dynamic_cast<Autobreak*>(this->module);
		assert(module);

		menu->addChild(new MenuEntry); // For spacing only
		menu->addChild(createMenuLabel("Samples"));

		//
		// Add the five "Load Sample.." menu options to the right-click context menu
		//

		std::string menu_text = "#";

		for(int i=0; i < NUMBER_OF_SAMPLES; i++)
		{
			AutobreakLoadSample *menu_item_load_sample = new AutobreakLoadSample;
			menu_item_load_sample->sample_number = i;
			menu_item_load_sample->text = std::to_string(i+1) + ": " + module->loaded_filenames[i];
			menu_item_load_sample->module = module;
			menu->addChild(menu_item_load_sample);
		}

    menu->addChild(new MenuEntry); // For spacing only
    SampleInterpolationMenuItem *sample_interpolation_menu_item = createMenuItem<SampleInterpolationMenuItem>("Interpolation", RIGHT_ARROW);
    sample_interpolation_menu_item->module = module;
    menu->addChild(sample_interpolation_menu_item);    
	}
};
<|MERGE_RESOLUTION|>--- conflicted
+++ resolved
@@ -1,72 +1,60 @@
-<<<<<<< HEAD
-struct AutobreakWidget : VoxglitchSamplerModuleWidget
-=======
-struct AutobreakWidget : VoxglitchModuleWidget
->>>>>>> fc315db7
-{
-	AutobreakWidget(Autobreak* module)
-	{
-		setModule(module);
-		setPanel(APP->window->loadSvg(asset::plugin(pluginInstance, "res/autobreak/autobreak_front_panel.svg")));
-
-    // Load up the background PNG and add it to the panel
-    PNGPanel *png_panel = new PNGPanel("res/autobreak/autobreak_baseplate_small.png", 40.64, 128.5);
-    addChild(png_panel);
-
-    // Add typography layer
-    std::shared_ptr<Svg> svg = APP->window->loadSvg(asset::plugin(pluginInstance, "res/autobreak/autobreak_typography.svg"));
-    VoxglitchPanel *voxglitch_panel = new VoxglitchPanel;
-    voxglitch_panel->setBackground(svg);
-    addChild(voxglitch_panel);
-
-    addParam(createParamCentered<VoxglitchLargeKnob>(Vec(60.053509,83.487495), module, Autobreak::WAV_KNOB));
-    addParam(createParamCentered<VoxglitchAttenuator>(Vec(32.749992,136.200012), module, Autobreak::WAV_ATTN_KNOB));
-    addInput(createInputCentered<VoxglitchInputPort>(Vec(86.650009,136.050018), module, Autobreak::WAV_INPUT));
-
-    addInput(createInputCentered<VoxglitchInputPort>(Vec(33.149986,198.750000), module, Autobreak::CLOCK_INPUT));
-    addInput(createInputCentered<VoxglitchInputPort>(Vec(86.950012,198.750000), module, Autobreak::RESET_INPUT));
-    addInput(createInputCentered<VoxglitchInputPort>(Vec(33.199993,250.800018), module, Autobreak::SEQUENCE_INPUT));
-    addInput(createInputCentered<VoxglitchInputPort>(Vec(86.850021,250.900024), module, Autobreak::RATCHET_INPUT));
-    addInput(createInputCentered<VoxglitchInputPort>(Vec(32.900002,303.149841), module, Autobreak::REVERSE_INPUT));
-
-    addOutput(createOutputCentered<VoxglitchOutputPort>(Vec(92.500015,303.249878), module, Autobreak::AUDIO_OUTPUT_LEFT));
-    addOutput(createOutputCentered<VoxglitchOutputPort>(Vec(92.550034,354.949951), module, Autobreak::AUDIO_OUTPUT_RIGHT));
-
-
-    /*
-
-    // Audio outputs
-		addOutput(createOutputCentered<PJ301MPort>(mm2px(Vec(column_2, 104)), module, Autobreak::AUDIO_OUTPUT_LEFT));
-		addOutput(createOutputCentered<PJ301MPort>(mm2px(Vec(column_2, 114.9)), module, Autobreak::AUDIO_OUTPUT_RIGHT));
-    */
-	}
-
-	void appendContextMenu(Menu *menu) override
-	{
-		Autobreak *module = dynamic_cast<Autobreak*>(this->module);
-		assert(module);
-
-		menu->addChild(new MenuEntry); // For spacing only
-		menu->addChild(createMenuLabel("Samples"));
-
-		//
-		// Add the five "Load Sample.." menu options to the right-click context menu
-		//
-
-		std::string menu_text = "#";
-
-		for(int i=0; i < NUMBER_OF_SAMPLES; i++)
-		{
-			AutobreakLoadSample *menu_item_load_sample = new AutobreakLoadSample;
-			menu_item_load_sample->sample_number = i;
-			menu_item_load_sample->text = std::to_string(i+1) + ": " + module->loaded_filenames[i];
-			menu_item_load_sample->module = module;
-			menu->addChild(menu_item_load_sample);
-		}
-
-    menu->addChild(new MenuEntry); // For spacing only
-    SampleInterpolationMenuItem *sample_interpolation_menu_item = createMenuItem<SampleInterpolationMenuItem>("Interpolation", RIGHT_ARROW);
-    sample_interpolation_menu_item->module = module;
-    menu->addChild(sample_interpolation_menu_item);    
-	}
-};
+struct AutobreakWidget : VoxglitchSamplerModuleWidget
+{
+	AutobreakWidget(Autobreak* module)
+	{
+		setModule(module);
+		setPanel(APP->window->loadSvg(asset::plugin(pluginInstance, "res/autobreak/autobreak_front_panel.svg")));
+
+    // Load up the background PNG and add it to the panel
+    PNGPanel *png_panel = new PNGPanel("res/autobreak/autobreak_baseplate_small.png", 40.64, 128.5);
+    addChild(png_panel);
+
+    // Add typography layer
+    std::shared_ptr<Svg> svg = APP->window->loadSvg(asset::plugin(pluginInstance, "res/autobreak/autobreak_typography.svg"));
+    VoxglitchPanel *voxglitch_panel = new VoxglitchPanel;
+    voxglitch_panel->setBackground(svg);
+    addChild(voxglitch_panel);
+
+    addParam(createParamCentered<VoxglitchLargeKnob>(Vec(60.053509,83.487495), module, Autobreak::WAV_KNOB));
+    addParam(createParamCentered<VoxglitchAttenuator>(Vec(32.749992,136.200012), module, Autobreak::WAV_ATTN_KNOB));
+    addInput(createInputCentered<VoxglitchInputPort>(Vec(86.650009,136.050018), module, Autobreak::WAV_INPUT));
+
+    addInput(createInputCentered<VoxglitchInputPort>(Vec(33.149986,198.750000), module, Autobreak::CLOCK_INPUT));
+    addInput(createInputCentered<VoxglitchInputPort>(Vec(86.950012,198.750000), module, Autobreak::RESET_INPUT));
+    addInput(createInputCentered<VoxglitchInputPort>(Vec(33.199993,250.800018), module, Autobreak::SEQUENCE_INPUT));
+    addInput(createInputCentered<VoxglitchInputPort>(Vec(86.850021,250.900024), module, Autobreak::RATCHET_INPUT));
+    addInput(createInputCentered<VoxglitchInputPort>(Vec(32.900002,303.149841), module, Autobreak::REVERSE_INPUT));
+
+    addOutput(createOutputCentered<VoxglitchOutputPort>(Vec(92.500015,303.249878), module, Autobreak::AUDIO_OUTPUT_LEFT));
+    addOutput(createOutputCentered<VoxglitchOutputPort>(Vec(92.550034,354.949951), module, Autobreak::AUDIO_OUTPUT_RIGHT));
+	}
+
+	void appendContextMenu(Menu *menu) override
+	{
+		Autobreak *module = dynamic_cast<Autobreak*>(this->module);
+		assert(module);
+
+		menu->addChild(new MenuEntry); // For spacing only
+		menu->addChild(createMenuLabel("Samples"));
+
+		//
+		// Add the five "Load Sample.." menu options to the right-click context menu
+		//
+
+		std::string menu_text = "#";
+
+		for(int i=0; i < NUMBER_OF_SAMPLES; i++)
+		{
+			AutobreakLoadSample *menu_item_load_sample = new AutobreakLoadSample;
+			menu_item_load_sample->sample_number = i;
+			menu_item_load_sample->text = std::to_string(i+1) + ": " + module->loaded_filenames[i];
+			menu_item_load_sample->module = module;
+			menu->addChild(menu_item_load_sample);
+		}
+
+    menu->addChild(new MenuEntry); // For spacing only
+    SampleInterpolationMenuItem *sample_interpolation_menu_item = createMenuItem<SampleInterpolationMenuItem>("Interpolation", RIGHT_ARROW);
+    sample_interpolation_menu_item->module = module;
+    menu->addChild(sample_interpolation_menu_item);
+	}
+};